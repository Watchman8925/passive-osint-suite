#!/usr/bin/env python3
"""
Advanced OSINT Suite API Server
FastAPI-based backend with AI integration, real-time WebSocket support,
and comprehensive investigation management.
"""

import asyncio
import logging
import os
import importlib
import importlib.util
from contextlib import asynccontextmanager

# Load environment variables from .env file
try:
    from dotenv import load_dotenv

    load_dotenv()
except ImportError:
    pass  # dotenv is optional
from datetime import datetime, timedelta, timezone
from pathlib import Path
from typing import Any, Dict, List, Optional, Literal, TYPE_CHECKING, cast
import time

# Core OSINT modules and dependencies
from security.audit_trail import audit_trail
from capabilities import REGISTRY as CAPABILITY_REGISTRY
from execution.engine import ExecutionEngine, compute_investigation_provenance
from investigations.investigation_adapter import PersistentInvestigationStore
from security.opsec_policy import enforce_policy
from planner import Planner
from utils.transport import get_tor_status

# Minimal pydantic BaseModel/Field import
from pydantic import BaseModel, Field  # type: ignore

try:
    from investigations.investigation_manager import InvestigationManager  # type: ignore
except Exception:  # pragma: no cover - optional advanced manager
    InvestigationManager = None
from database.graph_database import GraphDatabaseAdapter

# OSINT Module Registry
from modules import (
    CATEGORIES,
    MODULE_REGISTRY,
    get_module,
    get_modules_by_category,
)
from realtime.realtime_feeds import RealTimeIntelligenceFeed
from reporting.report_scheduler import ReportScheduler
from reporting.reporting_engine import EnhancedReportingEngine
from security.data_access_control import data_access_control

# Security Framework Integration
from security.rbac_manager import rbac_manager
from security.security_api import (
    security_controller,
    setup_security_routes,
)
from security.security_monitor import security_monitor

# Use imported items to avoid unused import warnings
_ = (
    CATEGORIES,
    MODULE_REGISTRY,
    get_module,
    get_modules_by_category,
    RealTimeIntelligenceFeed,
    setup_security_routes,
)

# Optional external libraries: prefer real packages but provide lightweight fallbacks
try:
    import jwt  # type: ignore
except Exception:  # pragma: no cover - fallback for static analysis / dev

    class _JWTStub:
        class PyJWTError(Exception):
            pass

        @staticmethod
        def encode(payload, key, algorithm="HS256"):
            raise RuntimeError("jwt not available")

        @staticmethod
        def decode(token, key, algorithms=None):
            raise RuntimeError("jwt not available")

    jwt = _JWTStub  # type: ignore

try:
    import redis.asyncio as redis  # type: ignore
except Exception:  # pragma: no cover - dev fallback
    redis = None  # type: ignore

try:
    from elasticsearch import AsyncElasticsearch  # type: ignore
except Exception:  # pragma: no cover - dev fallback

    class AsyncElasticsearch:  # type: ignore
        def __init__(self, *args, **kwargs):
            pass

        async def close(self):
            pass

# FastAPI/pydantic fallbacks to keep static analysis stable in environments without packages.

# Use importlib to avoid a static "from fastapi import ..." that some editors/language servers
# flag when the package isn't installed; fall back to lightweight stubs if fastapi is absent.
_fastapi_spec = importlib.util.find_spec("fastapi")
if _fastapi_spec is not None:
    # fastapi is available at runtime; import the symbols we need.
    _fastapi = importlib.import_module("fastapi")
    Depends = getattr(_fastapi, "Depends")
    FastAPI = getattr(_fastapi, "FastAPI")
    HTTPException = getattr(_fastapi, "HTTPException")
    Request = getattr(_fastapi, "Request")
    WebSocket = getattr(_fastapi, "WebSocket")
    WebSocketDisconnect = getattr(_fastapi, "WebSocketDisconnect")

    # Try importing commonly used submodules; if any fail, provide minimal fallbacks.
    try:
        from fastapi.middleware.cors import CORSMiddleware  # type: ignore
    except Exception:
        CORSMiddleware = None  # type: ignore

    try:
        from fastapi.middleware.gzip import GZipMiddleware  # type: ignore
    except Exception:
        GZipMiddleware = None  # type: ignore

    try:
        from fastapi.responses import JSONResponse, FileResponse  # type: ignore
    except Exception:

        def JSONResponse(content=None, status_code=200):
            return {"status_code": status_code, "content": content}

        class FileResponse:  # type: ignore
            def __init__(self, *a, **k):
                pass

    try:
        from fastapi.security import HTTPAuthorizationCredentials, HTTPBearer  # type: ignore
    except Exception:

        class HTTPAuthorizationCredentials:  # type: ignore
            credentials: str = ""

        class HTTPBearer:  # type: ignore
            def __init__(self, *a, **k):
                pass
else:
    # fastapi is not available; provide minimal stubs to keep static analysis and tests happy.
    def Depends(dependency=None):
        return None

    class HTTPBearer:
        def __init__(self, *a, **k):
            pass

    class HTTPAuthorizationCredentials:  # type: ignore
        credentials: str = ""

    class FastAPI:  # type: ignore
        def __init__(self, *a, **k):
            # Create state object with all required attributes
            class AppState:
                def __init__(self):
                    # Use broadly-typed attributes so static type checkers do not
                    # infer these as None-only; these will be populated with various
                    # runtime adapters (Redis client, ES client, Graph DB, etc.).
                    self.redis: Any = None
                    self.es: Any = None
                    self.ai_engine: Any = None
                    self.security_db: Any = None
                    self.investigation_manager: Any = None
                    self.reporting_engine: Any = None
                    self.report_scheduler: Any = None
                    self.graph_db: Any = None
                    self.intelligence_feeds: Any = None
                    self.ws_manager: Any = None
                    self.execution_engine: Any = None

            self.state = AppState()

        def add_middleware(self, *a, **k):
            pass

        def exception_handler(self, *a, **k):
            def _decorator(func):
                return func

            return _decorator

        def get(self, *a, **k):
            def _decorator(func):
                return func

            return _decorator

        def post(self, *a, **k):
            def _decorator(func):
                return func

            return _decorator

        def delete(self, *a, **k):
            def _decorator(func):
                return func

            return _decorator

        def websocket(self, *a, **k):
            def _decorator(func):
                return func

            return _decorator

    class HTTPException(Exception):
        def __init__(self, status_code=500, detail=None):
            super().__init__(detail)
            self.status_code = status_code
            self.detail = detail

    class Request:  # type: ignore
        scope = {}
        client = None

    class WebSocket:  # type: ignore
        async def accept(self):
            pass

        async def send_json(self, *a, **k):
            pass

        async def receive_json(self):
            return {}

    class WebSocketDisconnect(Exception):
        pass

    class CORSMiddleware:  # type: ignore
        pass

    class GZipMiddleware:  # type: ignore
        pass


# Type-only aliases for static type checking (no runtime impact)
if TYPE_CHECKING:
    pass


class AppConfig:
    """Application configuration - all secrets must be provided via environment variables"""

    # Critical: Fail fast if SECRET_KEY is not set
    # Accept OSINT_SECRET_KEY, SECRET_KEY, or JWT_SECRET_KEY for compatibility
    SECRET_KEY = (
        os.getenv("OSINT_SECRET_KEY")
        or os.getenv("SECRET_KEY")
        or os.getenv("JWT_SECRET_KEY")
    )
    if (
        not SECRET_KEY
        or SECRET_KEY == "change-this-secret-key-in-production-environment"
        or SECRET_KEY == "changeme-secure-secret-key-minimum-32-chars"
        or SECRET_KEY == "your_very_long_random_secret_key_here_minimum_32_characters"
        or SECRET_KEY == "your_jwt_secret_key_here_minimum_32_characters"
    ):
        raise ValueError(
            "A secure SECRET_KEY environment variable must be set. "
            "Accepted variables: OSINT_SECRET_KEY, SECRET_KEY, or JWT_SECRET_KEY. "
            "Generate one with: python -c 'import secrets; print(secrets.token_urlsafe(32))'"
        )

    # Database configuration with secure defaults only for local dev
    ENVIRONMENT = os.getenv("ENVIRONMENT", "development")
    DATABASE_URL = os.getenv(
        "DATABASE_URL", "postgresql://user:pass@localhost/osint_db"
    )
    REDIS_URL = os.getenv("REDIS_URL", "redis://localhost:6379")
    ELASTICSEARCH_URL = os.getenv("ELASTICSEARCH_URL", "http://localhost:9200")

    # AI configuration (optional)
    AI_MODEL_API_KEY = os.getenv("PERPLEXITY_API_KEY", "")
    AI_MODEL_URL = os.getenv("AI_MODEL_URL", "https://api.perplexity.ai")
    AI_MODEL_PROVIDER = os.getenv("AI_MODEL_PROVIDER", "perplexity")
    AI_MODEL_NAME = os.getenv("AI_MODEL_NAME", "llama-3.1-sonar-large-128k-online")

    # CORS configuration - allow customization via env
    cors_origins_str = os.getenv(
        "CORS_ORIGINS", "http://localhost:3000,http://localhost:8000"
    )
    CORS_ORIGINS = [origin.strip() for origin in cors_origins_str.split(",")]


# Ensure we have a valid base class to inherit from (handles pydantic fallback)
BaseModelBase = BaseModel


class InvestigationCreate(BaseModelBase):
    """Model for creating new investigations with input validation"""

    name: str = Field(
        ..., min_length=1, max_length=200, description="Investigation name"
    )
    description: Optional[str] = Field(
        None, max_length=2000, description="Investigation description"
    )
    targets: List[str] = Field(
        ..., min_length=1, max_length=100, description="List of targets to investigate"
    )
    investigation_type: str = Field(
        ...,
        pattern="^(domain|ip|email|phone|company|person)$",
        description="Type of investigation",
    )
    priority: str = Field(
        default="medium",
        pattern="^(low|medium|high|critical)$",
        description="Investigation priority level",
    )
    tags: List[str] = Field(default_factory=list, max_length=20)  # type: ignore[assignment]
    scheduled_start: Optional[datetime] = None
    auto_reporting: bool = True

    @classmethod
    def validate_name(cls, v):
        """Sanitize investigation name to prevent injection attacks"""
        import re

        if not v or not v.strip():
            raise ValueError("Investigation name cannot be empty")
        # Remove potentially dangerous characters
        sanitized = re.sub(r'[<>"\';(){}]', "", v)
        if len(sanitized) != len(v):
            raise ValueError("Investigation name contains invalid characters")
        return sanitized.strip()

    @classmethod
    def validate_targets(cls, v):
        """Validate targets list"""
        if not v:
            raise ValueError("At least one target is required")
        # Check for duplicate targets
        if len(v) != len(set(v)):
            raise ValueError("Duplicate targets not allowed")
        # Basic validation for each target
        for target in v:
            if not target or not target.strip():
                raise ValueError("Empty target not allowed")
            if len(target) > 500:
                raise ValueError("Target value too long (max 500 characters)")
        return [t.strip() for t in v]


class OSINTTask(BaseModelBase):
    """Model for OSINT task execution"""

    task_id: str
    investigation_id: str
    task_type: str
    target: str
    status: str
    progress: float
    results: Optional[Dict[str, Any]] = None
    error: Optional[str] = None
    started_at: datetime
    completed_at: Optional[datetime] = None


class AIAnalysisRequest(BaseModelBase):
    """Model for AI analysis requests"""

    investigation_id: str
    analysis_type: Literal["summary", "threat_assessment", "recommendations", "report"]
    context: Optional[str] = None
    include_raw_data: bool = Field(default=False)  # type: ignore[assignment]


class CapabilityModel(BaseModelBase):
    id: str
    name: str
    description: str
    category: str
    version: str
    inputs: Dict[str, str]
    produces: List[str]
    dependencies: List[str]
    cost_weight: float
    risk_level: str
    enabled: bool


class PlannedTaskModel(BaseModelBase):
    id: str
    capability_id: str
    inputs: Dict[str, str]
    depends_on: List[str]
    status: str


class PlanModel(BaseModelBase):
    investigation_id: str
    tasks: List[PlannedTaskModel]


class ModuleInfo(BaseModelBase):
    """Information about an OSINT module"""

    name: str
    description: str
    category: str
    class_name: str


class ModuleExecutionRequest(BaseModelBase):
    """Request to execute a module with parameters"""

    module_name: str
    parameters: Dict[str, Any] = Field(default_factory=dict)  # type: ignore[assignment]


class ModuleExecutionResponse(BaseModelBase):
    """Standardized response for module execution endpoints"""

    status: str
    module_name: Optional[str] = None
    result: Optional[Any] = None
    error: Optional[str] = None
    execution_time: Optional[float] = None


class WebSocketManager:
    """Manages WebSocket connections for real-time updates"""

    def __init__(self):
        self.active_connections: Dict[str, WebSocket] = {}
        self.investigation_subscribers: Dict[str, List[str]] = {}

    async def connect(self, websocket: WebSocket, client_id: str):
        await websocket.accept()
        self.active_connections[client_id] = websocket

    def disconnect(self, client_id: str):
        if client_id in self.active_connections:
            del self.active_connections[client_id]

        # Remove from investigation subscriptions
        for investigation_id in list(self.investigation_subscribers.keys()):
            subs = self.investigation_subscribers.get(investigation_id, [])
            if client_id in subs:
                subs.remove(client_id)
            if not subs:
                self.investigation_subscribers.pop(investigation_id, None)

    async def subscribe_to_investigation(self, client_id: str, investigation_id: str):
        self.investigation_subscribers.setdefault(investigation_id, [])
        if client_id not in self.investigation_subscribers[investigation_id]:
            self.investigation_subscribers[investigation_id].append(client_id)

    async def broadcast_investigation_update(
        self, investigation_id: str, data: Dict[str, Any]
    ):
        if investigation_id in self.investigation_subscribers:
            targets = [
                cid
                for cid in self.investigation_subscribers[investigation_id]
                if cid in self.active_connections
            ]
        else:
            # Fallback: broadcast to all active connections
            targets = list(self.active_connections.keys())

        for client_id in targets:
            try:
                await self.active_connections[client_id].send_json(
                    {
                        "type": "investigation_update",
                        "investigation_id": investigation_id,
                        "data": data,
                    }
                )
            except Exception as e:
                logging.error(f"Failed to send update to {client_id}: {e}")
                self.disconnect(client_id)


@asynccontextmanager
async def lifespan(app: FastAPI):
    """Application lifespan manager"""
    logging.info("🚀 Starting OSINT Suite API Server...")

    # Initialize connections (guard against missing redis/elasticsearch)
    try:
        app.state.redis = (
            redis.from_url(AppConfig.REDIS_URL) if redis is not None else None
        )
    except Exception as e:
        logging.warning(f"Failed to connect to Redis: {e}")
        app.state.redis = None

    try:
        app.state.es = AsyncElasticsearch([AppConfig.ELASTICSEARCH_URL])
    except Exception as e:
        logging.warning(f"Failed to connect to Elasticsearch: {e}")
        app.state.es = None

    # Initialize AI engine (only if API key is configured)
    if AppConfig.AI_MODEL_API_KEY:
        try:
            from local_llm_engine import LocalLLMEngine

            app.state.ai_engine = LocalLLMEngine()
            logging.info("🤖 Local LLM Engine initialized")
        except Exception:
            app.state.ai_engine = None
            logging.warning("⚠️ Local LLM Engine import failed; AI engine disabled")
    else:
        app.state.ai_engine = None
        logging.warning("⚠️  AI Engine not initialized - no API key configured")

    # Initialize Security Framework
    logging.info("🔐 Initializing Security Framework...")
    try:
        security_monitor.start_monitoring()
    except Exception:
        logging.warning("Security monitor failed to start")

    # Initialize Security Database (safe, well-indented)
    try:
        from security.security_database import SecurityDatabase

        app.state.security_db = SecurityDatabase()
        if hasattr(app.state.security_db, "initialize_schema"):
            try:
                app.state.security_db.initialize_schema()
            except Exception:
                logging.warning("Failed to initialize security DB schema")
        data_access_control.set_database(app.state.security_db)
        security_monitor.set_database(app.state.security_db)
        logging.info("✅ Security Framework initialized")
    except Exception:
        app.state.security_db = None
        logging.warning("Security database unavailable")

    # Instantiate persistent investigation store
    try:
        store = PersistentInvestigationStore()
    except Exception:
        # If store cannot be instantiated, set to None and continue with degraded functionality
        store = None
        logging.warning(
            "PersistentInvestigationStore unavailable; investigation manager disabled"
        )

    # Optional advanced manager instantiation
    if store is not None and InvestigationManager is not None:
        try:
            # attempt to wire advanced manager if available; failures are non-fatal
            from result_encryption import ResultEncryption  # type: ignore
            from osint_suite import OSINTSuite  # type: ignore
            from secrets_manager import SecretsManager  # type: ignore

            osint_suite = OSINTSuite()
            result_encryption = ResultEncryption()
            secrets_manager = SecretsManager()

            advanced_manager = InvestigationManager(
                osint_suite=osint_suite,
                audit_trail=audit_trail,
                result_encryption=result_encryption,
                secrets_manager=secrets_manager,
                storage_path="./advanced_investigations",
            )
            # attach only if method exists
            if hasattr(store, "attach_advanced_manager"):
                store.attach_advanced_manager(advanced_manager)
                logging.info("Advanced InvestigationManager initialized and attached.")
        except Exception as e:
            logging.warning(f"Advanced manager unavailable: {e}")

    app.state.investigation_manager = store

    # Initialize reporting engine and scheduler
    try:
        app.state.reporting_engine = EnhancedReportingEngine(
            ai_engine=app.state.ai_engine
        )
        app.state.report_scheduler = ReportScheduler(app.state.reporting_engine)
        await app.state.report_scheduler.start_scheduler()
    except Exception:
        try:
            app.state.reporting_engine = EnhancedReportingEngine(ai_engine=None)
            app.state.report_scheduler = ReportScheduler(app.state.reporting_engine)
        except Exception:
            app.state.reporting_engine = None
            app.state.report_scheduler = None
        logging.warning(
            "Reporting engine or scheduler initialization failed or partially degraded"
        )

    # Initialize graph database (optional)
    try:
        graph_uri = os.getenv("NEO4J_URI", "bolt://localhost:7687")
        graph_user = os.getenv("NEO4J_USER", "neo4j")
        graph_password = os.getenv("NEO4J_PASSWORD", "change-this-default-password")

        app.state.graph_db = GraphDatabaseAdapter(graph_uri, graph_user, graph_password)
        graph_connected = await app.state.graph_db.connect()
        if graph_connected:
            logging.info("✅ Graph database connected")
        else:
            logging.warning(
                "⚠️  Graph database not available - relationship mapping disabled"
            )
    except Exception:
        logging.warning("⚠️  Graph database not available")
        app.state.graph_db = None

    # Initialize WebSocket manager
    app.state.ws_manager = WebSocketManager()

    # Initialize intelligence feeds
    try:
        app.state.intelligence_feeds = RealTimeIntelligenceFeed()
    except Exception:
        app.state.intelligence_feeds = None
        logging.warning("Real-time intelligence feeds unavailable")

    # Initialize execution engine
    try:
        app.state.execution_engine = ExecutionEngine(
            store=app.state.investigation_manager
        )
    except Exception:
        app.state.execution_engine = None
        logging.warning("Execution engine unavailable")

    # Set up event callback for WebSocket broadcasts
    def _event_callback(event_type: str, payload: Dict[str, Any]):
        # schedule broadcast without awaiting here
        try:
            coro = app.state.ws_manager.broadcast_investigation_update(
                payload.get("investigation_id"), payload
            )
            asyncio.create_task(coro)
        except Exception as e:
            logging.error(f"Failed to schedule ws broadcast: {e}")

        # Use event_type to avoid unused variable warning
        _ = event_type

    try:
        yield
    finally:
        # Shutdown sequence (perform async closes where appropriate)
        try:
            if getattr(app.state, "report_scheduler", None) and hasattr(
                app.state.report_scheduler, "stop_scheduler"
            ):
                await app.state.report_scheduler.stop_scheduler()
        except Exception:
            logging.exception("Error stopping report scheduler")

        try:
            if getattr(app.state, "es", None) and hasattr(app.state.es, "close"):
                await app.state.es.close()
        except Exception:
            logging.exception("Error closing elasticsearch client")

        try:
            if getattr(app.state, "graph_db", None) and hasattr(
                app.state.graph_db, "disconnect"
            ):
                await app.state.graph_db.disconnect()
        except Exception:
            logging.exception("Error disconnecting graph database")

        try:
            if getattr(app.state, "redis", None):
<<<<<<< HEAD
                # Close async redis connection
                try:
                    # redis.asyncio provides aclose() or close() methods
                    if hasattr(app.state.redis, "aclose"):
                        await app.state.redis.aclose()
                    elif hasattr(app.state.redis, "close"):
                        await app.state.redis.close()
=======
                # Close async redis connection gracefully
                try:
                    if hasattr(app.state.redis, "aclose"):
                        await app.state.redis.aclose()
                    elif hasattr(app.state.redis, "close"):
                        close_fn = app.state.redis.close
                        if asyncio.iscoroutinefunction(close_fn):
                            await close_fn()
                        else:
                            close_fn()
>>>>>>> 0b9c3ad1
                except Exception:
                    logging.exception("Error closing redis connection")
        except Exception:
            logging.exception("Error while cleaning up redis")

        logging.info("🛑 OSINT Suite API Server shutdown complete")


app = FastAPI(
    title="OSINT Suite API",
    description="Advanced OSINT Suite API with AI integration and real-time intelligence",
    version="2.0.0",
    lifespan=lifespan,
)

# Initialize Rate Limiting
try:
    from slowapi import Limiter, _rate_limit_exceeded_handler
    from slowapi.util import get_remote_address
    from slowapi.errors import RateLimitExceeded

    limiter = Limiter(key_func=get_remote_address, default_limits=["100/minute"])
    app.state.limiter = limiter
    app.add_exception_handler(RateLimitExceeded, _rate_limit_exceeded_handler)
    logging.info("✅ Rate limiting initialized")
except ImportError:
    logging.warning("⚠️  slowapi not installed - rate limiting disabled")

    # Create a no-op limiter for compatibility
    class NoOpLimiter:
        def limit(self, *args, **kwargs):
            def decorator(func):
                return func

            return decorator

    limiter = NoOpLimiter()  # type: ignore
    app.state.limiter = limiter
except Exception as e:
    logging.error(f"Failed to initialize rate limiter: {e}")
    limiter = NoOpLimiter()  # type: ignore
    app.state.limiter = limiter

# Initialize Security Framework Middleware
try:
    # app = init_security_middleware(cast(Any, app))  # type: ignore
    pass  # Security middleware initialization skipped
except Exception:
    logging.warning("Security middleware initialization skipped")

# Additional Middleware
try:
    if CORSMiddleware is not None:
        app.add_middleware(
            cast(Any, CORSMiddleware),
            allow_origins=AppConfig.CORS_ORIGINS,
            allow_credentials=True,
            allow_methods=["GET", "POST", "PUT", "DELETE", "OPTIONS", "PATCH"],
            # Restrict allowed headers for security
            allow_headers=[
                "Content-Type",
                "Authorization",
                "X-Request-ID",
                "X-Client-Info",
            ],
        )

    if GZipMiddleware is not None:
        app.add_middleware(cast(Any, GZipMiddleware), minimum_size=1000)

    logging.info("✅ Middleware initialized")
except Exception as e:
    logging.error(f"Middleware registration failed: {e}")

# ============================================================================
# Rate Limiting and Authentication
# ============================================================================


async def get_current_user(
    credentials: Optional[HTTPAuthorizationCredentials] = Depends(
        HTTPBearer(auto_error=False)
    ),
) -> Optional[str]:
    """Get current authenticated user from security framework"""
    try:
        user_obj = security_controller.get_current_user(cast(Any, credentials))
    except Exception:
        user_obj = None

    # Normalize to a user id string if possible
    if user_obj is None:
        return None
    if isinstance(user_obj, str):
        return user_obj
    if isinstance(user_obj, dict):
        for key in ("id", "user_id", "sub", "username", "name"):
            val = user_obj.get(key)
            if isinstance(val, str) and val:
                return val
        return None
    for key in ("id", "user_id", "sub", "username", "name"):
        if hasattr(user_obj, key):
            val = getattr(user_obj, key)
            if isinstance(val, str) and val:
                return val
    return None


async def require_authentication(current_user=Depends(get_current_user)):
    """Require authentication for endpoint"""
    if not current_user:
        raise HTTPException(status_code=401, detail="Authentication required")
    return current_user


async def require_permission(resource: str, action: str):
    """Create permission requirement decorator"""

    async def permission_checker(current_user=Depends(get_current_user)):
        if not current_user:
            raise HTTPException(status_code=401, detail="Authentication required")

        if not rbac_manager.check_permission(current_user, f"{resource}:{action}"):
            raise HTTPException(
                status_code=403,
                detail=f"Insufficient permissions for {resource}:{action}",
            )
        return current_user

    return permission_checker


async def verify_token(
    credentials: Optional[HTTPAuthorizationCredentials] = Depends(
        HTTPBearer(auto_error=False)
    ),
) -> str:
    """Verify a JWT token and return the subject (user id)."""
    if not credentials or not getattr(credentials, "credentials", None):
        raise HTTPException(status_code=401, detail="Authentication required")

    token = credentials.credentials
    try:
        payload = jwt.decode(token, AppConfig.SECRET_KEY, algorithms=["HS256"])
        user_id = payload.get("sub")
        if user_id is None:
            raise HTTPException(status_code=401, detail="Invalid token")
        return user_id
    except Exception:
        # Normalize all JWT decode errors to a 401 to avoid leaking internals
        raise HTTPException(status_code=401, detail="Invalid token")


def rate_limit(limit: int, window_seconds: int):
    """Create a rate limiting dependency that also verifies authentication.

    This combines authentication verification with rate limiting.
    Returns the user_id if both authentication and rate limiting pass.
    """

    async def rate_limit_dependency(
        credentials: Optional[HTTPAuthorizationCredentials] = Depends(
            HTTPBearer(auto_error=False)
        ),
    ) -> Optional[str]:
        # First verify authentication
        if not credentials or not getattr(credentials, "credentials", None):
            raise HTTPException(status_code=401, detail="Authentication required")

        token = credentials.credentials
        try:
            payload = jwt.decode(token, AppConfig.SECRET_KEY, algorithms=["HS256"])
            user_id = payload.get("sub")
            if user_id is None:
                raise HTTPException(status_code=401, detail="Invalid token")
        except Exception:
            raise HTTPException(status_code=401, detail="Invalid token")

        # Then check rate limiting (simplified implementation)
        # In a real implementation, you'd use Redis or another store for distributed rate limiting
        current_time = int(time.time())
        rate_key = f"rate_limit:{user_id}:{current_time // window_seconds}"

        # For now, we'll use a simple in-memory approach
        # This is not suitable for production with multiple server instances
        global _rate_limits
        if "_rate_limits" not in globals():
            _rate_limits = {}

        if rate_key not in _rate_limits:
            _rate_limits[rate_key] = 0

        if _rate_limits[rate_key] >= limit:
            raise HTTPException(
                status_code=429,
                detail=f"Rate limit exceeded. Maximum {limit} requests per {window_seconds} seconds.",
            )

        _rate_limits[rate_key] += 1

        # Clean up old rate limit entries (simple cleanup)
        cutoff_time = current_time - window_seconds
        old_keys = [
            k
            for k in _rate_limits.keys()
            if int(k.split(":")[-1]) * window_seconds < cutoff_time
        ]
        for old_key in old_keys:
            del _rate_limits[old_key]

        return user_id

    return rate_limit_dependency


# ============================================================================
# API Routes
# ============================================================================


@app.get("/api/health")
@limiter.limit("300/minute")  # Higher limit for health checks
async def health_check(request: Request):
    """Primary health check endpoint consumed by dashboard ribbon."""
    # Basic service status placeholders (assume connected if objects exist)
    redis_status = "connected" if getattr(app.state, "redis", None) else "unknown"
    es_status = "connected" if getattr(app.state, "es", None) else "unknown"
    ai_status = "ready" if getattr(app.state, "ai_engine", None) else "uninitialized"
    return {
        "status": "healthy",
        "timestamp": datetime.now().isoformat(),
        "version": "2.0.0",
        "services": {
            "redis": redis_status,
            "elasticsearch": es_status,
            "ai_engine": ai_status,
        },
    }


@app.get("/api/health/detailed")
@limiter.limit("60/minute")
async def detailed_health_check(request: Request):
    """Detailed health check with service connectivity tests."""
    health_status = {
        "status": "healthy",
        "timestamp": datetime.now().isoformat(),
        "version": "2.0.0",
        "services": {},
        "degraded_services": [],
    }

    # Check Redis
    try:
        if app.state.redis:
            await asyncio.wait_for(app.state.redis.ping(), timeout=2.0)
            health_status["services"]["redis"] = {
                "status": "healthy",
                "response_time_ms": "<2000",
            }
        else:
            health_status["services"]["redis"] = {"status": "not_configured"}
    except asyncio.TimeoutError:
        health_status["services"]["redis"] = {
            "status": "timeout",
            "error": "Connection timeout",
        }
        health_status["degraded_services"].append("redis")
        health_status["status"] = "degraded"
    except Exception as e:
        health_status["services"]["redis"] = {"status": "unhealthy", "error": str(e)}
        health_status["degraded_services"].append("redis")
        health_status["status"] = "degraded"

    # Check Elasticsearch
    try:
        if app.state.es:
            health_status["services"]["elasticsearch"] = {"status": "configured"}
        else:
            health_status["services"]["elasticsearch"] = {"status": "not_configured"}
    except Exception as e:
        health_status["services"]["elasticsearch"] = {
            "status": "error",
            "error": str(e),
        }

    # Check AI Engine
    health_status["services"]["ai_engine"] = {
        "status": "ready" if app.state.ai_engine else "not_configured"
    }

    # Check Graph DB
    try:
        if app.state.graph_db:
            health_status["services"]["graph_db"] = {"status": "configured"}
        else:
            health_status["services"]["graph_db"] = {"status": "not_configured"}
    except Exception:
        health_status["services"]["graph_db"] = {"status": "not_configured"}

    return health_status


@app.get("/tor/status")
async def tor_status():
    """Expose Tor proxy status (no external network calls)."""
    status = get_tor_status()
    proxy_reachable = status.get("active", False)
    status["proxy_reachable"] = proxy_reachable
    status["timestamp"] = datetime.now().isoformat()
    return status


@app.get("/api/system/status")
async def system_status_alias(request: Request):
    """Alias for /api/health to match frontend expectations."""
    return await health_check(request)


@app.get("/api/anonymity/tor/status")
async def anonymity_tor_status():
    """Alias for /tor/status under /api/anonymity path."""
    return await tor_status()


@app.get("/api/capabilities", response_model=List[CapabilityModel])
async def list_capabilities():
    """List registered capabilities (static registry for now)."""
    out = []
    for cap_id, cap in CAPABILITY_REGISTRY.items():
        out.append(
            CapabilityModel(
                id=cap.id,
                name=cap.name,
                description=cap.description,
                category=cap.category,
                version=cap.version,
                inputs=cap.inputs,
                produces=list(cap.produces),
                dependencies=list(cap.dependencies),
                cost_weight=cap.cost_weight,
                risk_level=cap.risk_level,
                enabled=cap.enabled,
            )
        )
    return out


@app.get("/api/investigations/{investigation_id}/plan", response_model=PlanModel)
async def get_investigation_plan(
    investigation_id: str, user_id: Optional[str] = Depends(verify_token)
):
    """Return (build if absent) the plan for an investigation."""
    store = app.state.investigation_manager
    # Load investigation to verify ownership
    inv = await store.get_investigation(investigation_id, owner_id=user_id)
    if not inv:
        raise HTTPException(status_code=404, detail="Investigation not found")

    # Try to get or build plan
    try:
        # Use the same adapter module path as imported at top
        from investigations.investigation_adapter import (  # type: ignore
            PersistentInvestigationStore,
        )

        if isinstance(store, PersistentInvestigationStore) and hasattr(
            store, "_load_or_build_plan"
        ):
            plan = store._load_or_build_plan(store._items[investigation_id])  # type: ignore[attr-defined]
        else:
            planner = Planner()
            plan = planner.build_plan(
                investigation_id, inv["investigation_type"], inv["targets"]
            )  # type: ignore
    except Exception:
        # Fallback: create a basic plan if advanced planning fails
        planner = Planner()
        plan = planner.build_plan(
            investigation_id, inv["investigation_type"], inv["targets"]
        )  # type: ignore

    # Extract tasks from plan
    plan_id = (
        getattr(plan, "investigation_id", None)
        or getattr(plan, "id", None)
        or investigation_id
    )
    task_iter = getattr(plan, "tasks", None) or (
        plan.get("tasks", []) if isinstance(plan, dict) else []
    )

    tasks_out: List[PlannedTaskModel] = []
    for t in task_iter:
        tasks_out.append(
            PlannedTaskModel(
                id=str(
                    getattr(
                        t,
                        "id",
                        getattr(
                            t, "task_id", t.get("id") if isinstance(t, dict) else ""
                        ),
                    )
                ),
                capability_id=str(
                    getattr(
                        t,
                        "capability_id",
                        getattr(
                            t,
                            "capability",
                            t.get("capability_id") if isinstance(t, dict) else "",
                        ),
                    )
                ),
                inputs=(
                    getattr(t, "inputs", t.get("inputs") if isinstance(t, dict) else {})
                    or {}
                ),
                depends_on=(
                    getattr(
                        t,
                        "depends_on",
                        t.get("depends_on") if isinstance(t, dict) else [],
                    )
                    or []
                ),
                status=str(
                    getattr(
                        t,
                        "status",
                        getattr(
                            t,
                            "state",
                            t.get("status") if isinstance(t, dict) else "unknown",
                        ),
                    )
                ),
            )
        )

    return PlanModel(investigation_id=str(plan_id), tasks=tasks_out)


@app.post("/api/investigations/{investigation_id}/execute/all")
async def execute_all_tasks(
    investigation_id: str, user_id: Optional[str] = Depends(verify_token)
):
    inv = await app.state.investigation_manager.get_investigation(
        investigation_id, owner_id=user_id
    )
    if not inv:
        raise HTTPException(status_code=404, detail="Investigation not found")
    await app.state.execution_engine.run_all(investigation_id)
    return {"message": "Execution complete"}


@app.get("/api/investigations/{investigation_id}/evidence/provenance")
async def investigation_provenance(
    investigation_id: str, user_id: Optional[str] = Depends(verify_token)
):
    inv = await app.state.investigation_manager.get_investigation(
        investigation_id, owner_id=user_id
    )
    if not inv:
        raise HTTPException(status_code=404, detail="Investigation not found")
    from evidence.store import get_default_store

    prov = compute_investigation_provenance(get_default_store(), investigation_id)
    return prov


# ============================================================================
# Geospatial Intelligence (Placeholder Endpoint)
# ============================================================================


@app.get("/api/geo")
async def geo_snapshot():
    """Return a lightweight snapshot of geospatial intelligence data.
    Currently returns placeholder points and flight routes for the mapping
    widget. In future iterations this will aggregate:
      * Resolved IP geolocations (network / infrastructure module)
      * Flight paths (aviation intelligence module)
      * Potential infrastructure relationship lines

    Response schema:
    {
      "generated_at": ISO8601,
      "ip_points": [ { ip, lat, lon, asn, label } ],
                    "flight_routes": [
                        {
                            flight,
                            from: {icao,lat,lon,city},
                            to: {...},
                            path: [[lat,lon],...],
                            status
                        }
                    ]
    }
    This endpoint is unauthenticated for rapid internal dashboard rendering.
    DO NOT expose publicly without access controls.
    """
    # Placeholder sample data; coordinates approximate.
    ip_points = [
        {
            "ip": "8.8.8.8",
            "lat": 37.751,
            "lon": -97.822,
            "asn": "AS15169",
            "label": "Public DNS",
        },
        {
            "ip": "1.1.1.1",
            "lat": -33.494,
            "lon": 143.2104,
            "asn": "AS13335",
            "label": "Resolver",
        },
        {
            "ip": "203.0.113.10",
            "lat": 51.509,
            "lon": -0.118,
            "asn": "AS64500",
            "label": "Sample Infra",
        },
    ]

    flight_routes = [
        {
            "flight": "AB123",
            "from": {
                "icao": "KJFK",
                "lat": 40.6413,
                "lon": -73.7781,
                "city": "New York",
            },
            "to": {
                "icao": "EGLL",
                "lat": 51.4700,
                "lon": -0.4543,
                "city": "London",
            },
            "path": [
                [40.6413, -73.7781],
                [45.0, -50.0],  # Mid-Atlantic waypoint (approx)
                [51.4700, -0.4543],
            ],
            "status": "enroute",
        }
    ]

    return {
        "generated_at": datetime.now(timezone.utc).isoformat().replace("+00:00", "Z"),
        "ip_points": ip_points,
        "flight_routes": flight_routes,
    }


@app.post("/api/investigations")
async def create_investigation(
    investigation: InvestigationCreate,
    user_id: Optional[str] = Depends(rate_limit(limit=15, window_seconds=60)),
):
    """Create a new OSINT investigation"""
    try:
        # Ensure the dependency provided a user id (rate_limit may return None)
        if not user_id:
            raise HTTPException(status_code=401, detail="Authentication required")

        # Validate OPSEC policies
        for target in investigation.targets:
            policy_result = enforce_policy(
                operation_type="investigation_create", target=target, actor=user_id
            )
            if not policy_result["allowed"]:
                raise HTTPException(
                    status_code=403,
                    detail=(
                        "OPSEC policy violation for target "
                        f"{target}: {policy_result['reason']}"
                    ),
                )

        # Create investigation
        investigation_id = await app.state.investigation_manager.create_investigation(
            name=investigation.name,
            description=investigation.description,
            targets=investigation.targets,
            investigation_type=investigation.investigation_type,
            priority=investigation.priority,
            tags=investigation.tags,
            owner_id=user_id,
            scheduled_start=investigation.scheduled_start,
            auto_reporting=investigation.auto_reporting,
        )

        # Log audit trail
        audit_trail.log_operation(
            operation="investigation_created",
            actor=user_id,
            target=investigation_id,
            metadata={
                "name": investigation.name,
                "targets": investigation.targets,
                "type": investigation.investigation_type,
            },
        )

        return {
            "investigation_id": investigation_id,
            "status": "created",
            "message": "Investigation created successfully",
        }

    except Exception as e:
        logging.error(f"Failed to create investigation: {e}")
        raise HTTPException(status_code=500, detail=str(e))


@app.get("/api/investigations")
async def list_investigations(
    skip: int = 0,
    limit: int = 50,
    status: Optional[str] = None,
    include_archived: bool = False,
    include_meta: bool = False,
    user_id: Optional[str] = Depends(verify_token),
):
    """List user's investigations with optional filters and metadata.

    Query Params:
      skip, limit: pagination window
      status: optional status filter (created|running|completed|archived)
      include_archived: if true include archived items alongside active
      include_meta: if true wrap items with {items:[], meta:{total,skip,limit}}
    """
    try:
        result = await app.state.investigation_manager.list_investigations(
            owner_id=user_id,
            skip=skip,
            limit=limit,
            status_filter=status,
            include_archived=include_archived,
            include_meta=include_meta,
        )
        return result
    except Exception as e:
        logging.error(f"Failed to list investigations: {e}")
        raise HTTPException(status_code=500, detail=str(e))


@app.get("/api/investigations/{investigation_id}")
async def get_investigation(
    investigation_id: str, user_id: Optional[str] = Depends(verify_token)
):
    """Get investigation details with results"""
    try:
        investigation = await app.state.investigation_manager.get_investigation(
            investigation_id=investigation_id, owner_id=user_id
        )
        if not investigation:
            raise HTTPException(status_code=404, detail="Investigation not found")

        return investigation
    except Exception as e:
        logging.error(f"Failed to get investigation: {e}")
        raise HTTPException(status_code=500, detail=str(e))


@app.post("/api/investigations/{investigation_id}/start")
async def start_investigation(
    investigation_id: str,
    user_id: Optional[str] = Depends(rate_limit(limit=30, window_seconds=300)),
):
    """Start OSINT investigation execution"""
    try:
        # Start investigation
        await app.state.investigation_manager.start_investigation(
            investigation_id=investigation_id, owner_id=user_id
        )

        # Broadcast real-time update
        await app.state.ws_manager.broadcast_investigation_update(
            investigation_id=investigation_id,
            data={
                "type": "investigation_started",
                "status": "running",
                "message": "Investigation started",
                "investigation_id": investigation_id,
            },
        )

        return {"status": "started", "investigation_id": investigation_id}
    except Exception as e:
        logging.error(f"Failed to start investigation: {e}")
        raise HTTPException(status_code=500, detail=str(e))


@app.get("/api/investigations/{investigation_id}/tasks")
async def investigation_tasks(
    investigation_id: str,
    skip: int = 0,
    limit: int = 100,
    status: Optional[str] = None,
    task_type: Optional[str] = None,
    include_meta: bool = False,
    user_id: Optional[str] = Depends(verify_token),
):
    """Return detailed (optionally filtered/paginated) task list.

    Query params:
      skip, limit: pagination window.
      status: optional status filter
      task_type: optional task type filter
      include_meta: if true include metadata
    """
    try:
        tasks = await app.state.investigation_manager.list_tasks(
            owner_id=user_id,
            investigation_id=investigation_id,
            skip=skip,
            limit=limit,
            status=status,
            task_type=task_type,
            include_meta=include_meta,
        )

        # Accept either a dict container or a list; if dict ensure investigation matches
        if (
            isinstance(tasks, dict)
            and tasks.get("investigation_id") != investigation_id
        ):
            raise HTTPException(status_code=404, detail="Investigation not found")

        return tasks
    except HTTPException:
        raise
    except Exception as e:
        logging.error(f"Failed to get tasks: {e}")
        raise HTTPException(status_code=500, detail=str(e))


@app.get("/api/modules")
async def list_modules():
    """List all available OSINT modules with their metadata."""
    modules = []
    for name, info in MODULE_REGISTRY.items():
        modules.append(
            ModuleInfo(
                name=name,
                description=info["description"],
                category=info["category"],
                class_name=info["class"].__name__,
            )
        )
    return modules


@app.get("/api/modules/categories")
async def list_module_categories():
    """List all available module categories."""
    return {"categories": list(CATEGORIES.keys())}


@app.get("/api/modules/category/{category}", response_model=List[ModuleInfo])
async def get_modules_by_category_endpoint(category: str):
    """Get all modules in a specific category."""
    if category not in CATEGORIES:
        raise HTTPException(status_code=404, detail=f"Category '{category}' not found")
    modules = []
    for name, info in MODULE_REGISTRY.items():
        if info["category"] == category:
            modules.append(
                ModuleInfo(
                    name=name,
                    description=info["description"],
                    category=info["category"],
                    class_name=info["class"].__name__,
                )
            )
    return modules


@app.post("/api/modules/execute")
async def execute_module(
    request: ModuleExecutionRequest,
    user_id: Optional[str] = Depends(rate_limit(limit=10, window_seconds=300)),
):
    """Execute an OSINT module with given parameters."""
    import time

    start_time = time.time()
    try:
        # Get the module instance
        module_instance = get_module(request.module_name)
        if module_instance is None:
            raise HTTPException(
                status_code=404, detail=f"Module '{request.module_name}' not found"
            )

        # Log the operation
        audit_trail.log_operation(
            operation="module_execute",
            actor=user_id or "anonymous",
            target=f"module:{request.module_name}",
            metadata={"parameters": request.parameters},
        )

        # Execute the module based on its type
        result = None

        # Priority list of execution methods to check
        execution_methods = [
            "search",
            "analyze_company",
            "analyze_domain",
            "analyze_email",
            "analyze_crypto_address",
            "enumerate",
            "scrape",
            "fetch_snapshots",
            "get_history",
            "scrape_profiles",
            "dork",
        ]

        # Try specific execution methods first
        method_found = False
        for method_name in execution_methods:
            if hasattr(module_instance, method_name):
                method = getattr(module_instance, method_name)
                result = method(**request.parameters)
                method_found = True
                break

        # If no specific method found, try pattern-based methods
        if not method_found:
            # Get all callable methods that match execution patterns
            method_patterns = [
                "analyze_",
                "search_",
                "scan_",
                "track_",
                "monitor_",
                "comprehensive_",
            ]
            module_methods = [
                m
                for m in dir(module_instance)
                if callable(getattr(module_instance, m)) and not m.startswith("_")
            ]

            # Find the first method that matches our patterns
            execution_method = None
            for method_name in module_methods:
                if any(method_name.startswith(pattern) for pattern in method_patterns):
                    execution_method = method_name
                    break

            if execution_method:
                method = getattr(module_instance, execution_method)
                result = method(**request.parameters)
                method_found = True

        if not method_found:
            raise HTTPException(
                status_code=400,
                detail=f"Module '{request.module_name}' does not have a supported execution method. "
                f"Expected one of: {', '.join(execution_methods)}",
            )

        execution_time = time.time() - start_time

        return ModuleExecutionResponse(
            status="success",
            module_name=request.module_name,
            result=result,
            execution_time=execution_time,
        )

    except ValueError as e:
        # Module not found
        raise HTTPException(status_code=404, detail=str(e))
    except Exception as e:
        execution_time = time.time() - start_time

        # Log the error
        audit_trail.log_operation(
            operation="module_execute_error",
            actor=user_id or "anonymous",
            target=f"module:{request.module_name}",
            metadata={"error": str(e), "parameters": request.parameters},
        )

        return ModuleExecutionResponse(
            status="error",
            module_name=request.module_name,
            error=str(e),
            execution_time=execution_time,
        )


@app.get("/api/modules/{module_name}")
async def get_module_info(module_name: str):
    """Get detailed information about a specific module."""
    if module_name not in MODULE_REGISTRY:
        raise HTTPException(status_code=404, detail=f"Module '{module_name}' not found")

    info = MODULE_REGISTRY[module_name]
    return {
        "name": module_name,
        "description": info["description"],
        "category": info["category"],
        "class_name": info["class"].__name__,
        "methods": [
            method for method in dir(info["class"]) if not method.startswith("_")
        ],
    }


# =========================================================================
# Dev Helper Endpoint (JWT issuance) - guarded by env flag
# =========================================================================


@app.post("/api/dev/token")
async def dev_token(sub: str = "dev-user", expires_minutes: int = 60):
    """Issue a development JWT for local VS Code extension.
    Enabled ONLY in development mode with ENABLE_DEV_AUTH=1.
    NEVER enable this in production.
    """
    # Strict environment check - must be development AND explicitly enabled
    if AppConfig.ENVIRONMENT != "development":
        raise HTTPException(status_code=404, detail="Not found")

    if os.getenv("ENABLE_DEV_AUTH") != "1":
        raise HTTPException(status_code=403, detail="Dev auth disabled")

    # Log security warning
    logging.warning(
        f"DEV AUTH: Issuing development token for user={sub}. "
        "This should NEVER happen in production!"
    )

    now = datetime.utcnow()
    payload = {
        "sub": sub,
        "iat": int(now.timestamp()),
        "exp": int((now + timedelta(minutes=expires_minutes)).timestamp()),
        "scopes": ["investigations:read", "investigations:write"],
        "env": "development",  # Mark as dev token
    }
    token = jwt.encode(payload, AppConfig.SECRET_KEY, algorithm="HS256")
    return {
        "token": token,
        "expires_in": expires_minutes * 60,
        "warning": "Development token only",
    }


@app.post("/api/ai/analyze")
async def ai_analysis(
    request: AIAnalysisRequest,
    user_id: Optional[str] = Depends(rate_limit(limit=10, window_seconds=300)),
):
    """Request AI analysis of investigation data"""
    try:
        # Get investigation data
        investigation = await app.state.investigation_manager.get_investigation(
            investigation_id=request.investigation_id, owner_id=user_id
        )

        if not investigation:
            raise HTTPException(status_code=404, detail="Investigation not found")

        # Perform AI analysis
        analysis_result = await app.state.ai_engine.analyze_investigation(
            investigation_data=investigation,
            analysis_type=request.analysis_type,
            context=request.context,
            include_raw_data=request.include_raw_data,
        )

        # Store analysis result
        await app.state.investigation_manager.store_ai_analysis(
            investigation_id=request.investigation_id,
            analysis_type=request.analysis_type,
            result=analysis_result,
        )

        return analysis_result

    except Exception as e:
        logging.error(f"AI analysis failed: {e}")
        raise HTTPException(status_code=500, detail=str(e))


@app.post("/api/reports/generate")
async def generate_report(
    investigation_id: str,
    report_type: str = "executive_summary",
    format: str = "pdf",
    include_charts: bool = True,
    user_id: Optional[str] = Depends(rate_limit(limit=5, window_seconds=300)),
):
    """Generate investigation report with enhanced features"""
    try:
        # Get investigation
        investigation = await app.state.investigation_manager.get_investigation(
            investigation_id=investigation_id, owner_id=user_id
        )

        if not investigation:
            raise HTTPException(status_code=404, detail="Investigation not found")

        # Generate enhanced report data
        if report_type == "executive_summary":
            report_data = app.state.reporting_engine.generate_executive_summary(
                investigation
            )
        else:
            # For other report types, use the existing method or create comprehensive report
            report_data = {
                "investigation_id": investigation_id,
                "generated_at": datetime.now().isoformat(),
                "title": f"{report_type.replace('_', ' ').title()} Report",
                "executive_summary": f"Comprehensive {report_type} analysis for investigation {investigation_id}",
                "key_findings": [
                    "Investigation data analysis",
                    "Intelligence correlation",
                    "Risk assessment",
                ],
                "recommendations": [
                    "Review findings",
                    "Implement security measures",
                    "Monitor ongoing activity",
                ],
            }

        # Generate PDF if requested
        if format == "pdf":
            pdf_path = app.state.reporting_engine.generate_pdf_report(
                report_data,
                template_name=report_type,
                filename=f"report_{investigation_id}_{datetime.now().strftime('%Y%m%d_%H%M%S')}.pdf",
            )

            return {
                "report_id": f"report_{investigation_id}_{datetime.now().strftime('%Y%m%d_%H%M%S')}",
                "download_url": f"/api/reports/download/{os.path.basename(pdf_path)}",
                "format": "pdf",
                "generated_at": datetime.now().isoformat(),
                "file_path": pdf_path,
            }

        # Return JSON report
        return {
            "report_data": report_data,
            "format": "json",
            "generated_at": datetime.now().isoformat(),
        }

    except Exception as e:
        logging.error(f"Report generation failed: {e}")
        raise HTTPException(status_code=500, detail=str(e))


@app.get("/api/reports/download/{filename}")
async def download_report(filename: str):
    """Download generated report file"""
    try:
        from fastapi.responses import FileResponse

        reports_dir = Path("output/reports")
        file_path = reports_dir / filename

        if not file_path.exists():
            raise HTTPException(status_code=404, detail="Report file not found")

        return FileResponse(
            path=file_path, filename=filename, media_type="application/pdf"
        )

    except Exception as e:
        logging.error(f"Report download failed: {e}")
        raise HTTPException(status_code=500, detail=str(e))


@app.post("/api/reports/schedule")
async def schedule_report(
    schedule_data: Dict[str, Any],
    user_id: Optional[str] = Depends(rate_limit(limit=10, window_seconds=300)),
):
    """Schedule recurring reports"""
    # Ensure the dependency provided a user id (verify_token may return None)
    if not user_id:
        raise HTTPException(status_code=401, detail="Authentication required")

    try:
        # Try the canonical package locations first (matches other imports above)
        try:
            from reporting.reporting_engine import ReportSchedule  # type: ignore
        except Exception:
            try:
                from reporting.report_scheduler import ReportSchedule  # type: ignore
            except Exception:
                # Minimal fallback dataclass for environments where the reporting
                # package is not installed; keeps the API usable for basic scheduling.
                from dataclasses import dataclass, field
                from typing import Optional, Dict, Any, List

                @dataclass
                class ReportSchedule:
                    report_id: str
                    name: str
                    template: str
                    frequency: str
                    recipients: List[str]
                    filters: Dict[str, Any] = field(default_factory=dict)
                    enabled: bool = True
                    next_run: Optional[datetime] = None

        schedule = ReportSchedule(
            report_id=schedule_data.get(
                "report_id", f"scheduled_{datetime.now().strftime('%Y%m%d_%H%M%S')}"
            ),
            name=schedule_data["name"],
            template=schedule_data.get("template", "executive_summary"),
            frequency=schedule_data["frequency"],  # daily, weekly, monthly
            recipients=schedule_data["recipients"],
            filters=schedule_data.get("filters", {}),
            enabled=schedule_data.get("enabled", True),
        )

        schedule_id = await app.state.report_scheduler.schedule_report(schedule)

        return {
            "schedule_id": schedule_id,
            "next_run": schedule.next_run.isoformat() if schedule.next_run else None,
            "status": "scheduled",
        }

    except Exception as e:
        logging.error(f"Report scheduling failed: {e}")
        raise HTTPException(status_code=500, detail=str(e))


@app.delete("/api/reports/schedule/{schedule_id}")
async def remove_scheduled_report(
    schedule_id: str, user_id: Optional[str] = Depends(verify_token)
):
    """Remove a scheduled report"""
    try:
        app.state.report_scheduler.remove_schedule(schedule_id)

        # Also remove from reporting engine
        if schedule_id in app.state.reporting_engine.schedules:
            del app.state.reporting_engine.schedules[schedule_id]

        return {"status": "removed", "schedule_id": schedule_id}

    except Exception as e:
        logging.error(f"Failed to remove scheduled report: {e}")
        raise HTTPException(status_code=500, detail=str(e))


# =========================================================================
# Natural Language Command Processing
# =========================================================================


class NLPCommandRequest(BaseModel):
    """Request for natural language command"""

    command: str = Field(
        ..., description="Natural language command to parse and execute"
    )
    investigation_id: Optional[str] = Field(
        None, description="Optional investigation ID to link execution"
    )
    execute: bool = Field(
        False, description="Whether to execute the command or just parse it"
    )


@app.post("/api/nlp/parse")
async def parse_nlp_command(
    request: NLPCommandRequest,
    user_id: Optional[str] = Depends(rate_limit(limit=20, window_seconds=60)),
):
    """Parse natural language command and return execution plan"""
    try:
        from core.nlp_command_parser import NLPCommandParser

        parser = NLPCommandParser()
        parsed = parser.parse(request.command)

        return {
            "intent": parsed.intent.value,
            "target_type": parsed.target_type.value,
            "target": parsed.target,
            "modules": parsed.modules,
            "parameters": parsed.parameters,
            "confidence": parsed.confidence,
            "raw_command": parsed.raw_command,
        }

    except Exception as e:
        logging.error(f"NLP parsing failed: {e}")
        raise HTTPException(status_code=500, detail=str(e))


@app.post("/api/nlp/execute")
async def execute_nlp_command(
    request: NLPCommandRequest,
    user_id: Optional[str] = Depends(rate_limit(limit=10, window_seconds=300)),
):
    """Parse and execute natural language command"""
    try:
        from core.nlp_command_parser import NLPCommandParser

        parser = NLPCommandParser()
        parsed = parser.parse(request.command)

        if parsed.confidence < 0.5:
            return {
                "status": "low_confidence",
                "message": f"Command confidence is low ({parsed.confidence:.2f}). Please rephrase.",
                "parsed": {
                    "intent": parsed.intent.value,
                    "target_type": parsed.target_type.value,
                    "target": parsed.target,
                },
            }

        # Execute the modules
        results = {}
        for module_name in parsed.modules:
            try:
                module_instance = get_module(module_name)
                if not module_instance:
                    results[module_name] = {"error": "Module not found"}
                    continue

                # Execute based on module capabilities
                if hasattr(module_instance, "search"):
                    result = module_instance.search(target=parsed.target)
                elif hasattr(module_instance, "analyze"):
                    result = module_instance.analyze(target=parsed.target)
                else:
                    result = {"message": "Module executed but no standard method found"}

                results[module_name] = result

            except Exception as e:
                logging.error(f"Module {module_name} execution failed: {e}")
                results[module_name] = {"error": str(e)}

        return {
            "status": "executed",
            "command": request.command,
            "parsed": {
                "intent": parsed.intent.value,
                "target_type": parsed.target_type.value,
                "target": parsed.target,
                "modules": parsed.modules,
                "confidence": parsed.confidence,
            },
            "results": results,
            "investigation_id": request.investigation_id,
        }

    except Exception as e:
        logging.error(f"NLP execution failed: {e}")
        raise HTTPException(status_code=500, detail=str(e))


@app.get("/api/nlp/examples")
async def get_nlp_examples():
    """Get example natural language commands"""
    try:
        from core.nlp_command_parser import NLPCommandParser

        parser = NLPCommandParser()
        examples = parser.get_example_commands()

        return {"examples": examples, "count": len(examples)}

    except Exception as e:
        logging.error(f"Failed to get NLP examples: {e}")
        raise HTTPException(status_code=500, detail=str(e))


# =========================================================================
# Chat History Management
# =========================================================================


class ChatMessageRequest(BaseModel):
    """Request to add chat message"""

    conversation_id: str = Field(..., description="Conversation ID")
    role: str = Field(..., description="Message role (user or assistant)")
    content: str = Field(..., description="Message content")
    metadata: Optional[Dict[str, Any]] = Field(None, description="Optional metadata")


class CreateConversationRequest(BaseModel):
    """Request to create conversation"""

    investigation_id: Optional[str] = Field(
        None, description="Optional investigation ID"
    )
    title: str = Field("New Conversation", description="Conversation title")
    metadata: Optional[Dict[str, Any]] = Field(None, description="Optional metadata")


@app.post("/api/chat/conversations")
async def create_chat_conversation(
    request: CreateConversationRequest,
    user_id: Optional[str] = Depends(rate_limit(limit=50, window_seconds=3600)),
):
    """Create a new chat conversation"""
    try:
        from core.chat_history_manager import ChatHistoryManager

        manager = ChatHistoryManager()
        conversation_id = manager.create_conversation(
            investigation_id=request.investigation_id,
            title=request.title,
            metadata=request.metadata or {},
        )

        return {
            "conversation_id": conversation_id,
            "investigation_id": request.investigation_id,
            "title": request.title,
            "created_at": datetime.now().isoformat(),
        }

    except Exception as e:
        logging.error(f"Failed to create conversation: {e}")
        raise HTTPException(status_code=500, detail=str(e))


@app.post("/api/chat/messages")
async def add_chat_message(
    request: ChatMessageRequest,
    user_id: Optional[str] = Depends(rate_limit(limit=100, window_seconds=3600)),
):
    """Add a message to a conversation"""
    try:
        from core.chat_history_manager import ChatHistoryManager

        manager = ChatHistoryManager()
        message_id = manager.add_message(
            conversation_id=request.conversation_id,
            role=request.role,
            content=request.content,
            metadata=request.metadata or {},
        )

        return {
            "message_id": message_id,
            "conversation_id": request.conversation_id,
            "timestamp": datetime.now().isoformat(),
        }

    except Exception as e:
        logging.error(f"Failed to add message: {e}")
        raise HTTPException(status_code=500, detail=str(e))


@app.get("/api/chat/conversations/{conversation_id}")
async def get_chat_conversation(
    conversation_id: str, user_id: Optional[str] = Depends(verify_token)
):
    """Get a conversation with all messages"""
    try:
        from core.chat_history_manager import ChatHistoryManager

        manager = ChatHistoryManager()
        conversation = manager.get_conversation(conversation_id)

        if not conversation:
            raise HTTPException(status_code=404, detail="Conversation not found")

        return {
            "id": conversation.id,
            "investigation_id": conversation.investigation_id,
            "title": conversation.title,
            "created_at": conversation.created_at,
            "updated_at": conversation.updated_at,
            "messages": [
                {
                    "id": msg.id,
                    "role": msg.role,
                    "content": msg.content,
                    "timestamp": msg.timestamp,
                    "metadata": msg.metadata,
                }
                for msg in conversation.messages
            ],
            "metadata": conversation.metadata,
        }

    except HTTPException:
        raise
    except Exception as e:
        logging.error(f"Failed to get conversation: {e}")
        raise HTTPException(status_code=500, detail=str(e))


@app.get("/api/chat/conversations")
async def list_chat_conversations(
    investigation_id: Optional[str] = None,
    limit: int = 50,
    offset: int = 0,
    user_id: Optional[str] = Depends(verify_token),
):
    """List all conversations"""
    try:
        from core.chat_history_manager import ChatHistoryManager

        manager = ChatHistoryManager()
        conversations = manager.list_conversations(
            investigation_id=investigation_id, limit=limit, offset=offset
        )

        return {"conversations": conversations, "count": len(conversations)}

    except Exception as e:
        logging.error(f"Failed to list conversations: {e}")
        raise HTTPException(status_code=500, detail=str(e))


@app.delete("/api/chat/conversations/{conversation_id}")
async def delete_chat_conversation(
    conversation_id: str, user_id: Optional[str] = Depends(verify_token)
):
    """Delete a conversation"""
    try:
        from core.chat_history_manager import ChatHistoryManager

        manager = ChatHistoryManager()
        deleted = manager.delete_conversation(conversation_id)

        if not deleted:
            raise HTTPException(status_code=404, detail="Conversation not found")

        return {"status": "deleted", "conversation_id": conversation_id}

    except HTTPException:
        raise
    except Exception as e:
        logging.error(f"Failed to delete conversation: {e}")
        raise HTTPException(status_code=500, detail=str(e))


@app.get("/api/chat/search")
async def search_chat_messages(
    query: str, limit: int = 50, user_id: Optional[str] = Depends(verify_token)
):
    """Search messages by content"""
    try:
        from core.chat_history_manager import ChatHistoryManager

        manager = ChatHistoryManager()
        results = manager.search_messages(query=query, limit=limit)

        return {"results": results, "count": len(results), "query": query}

    except Exception as e:
        logging.error(f"Failed to search messages: {e}")
        raise HTTPException(status_code=500, detail=str(e))


@app.get("/api/chat/stats")
async def get_chat_stats(user_id: Optional[str] = Depends(verify_token)):
    """Get chat history statistics"""
    try:
        from core.chat_history_manager import ChatHistoryManager

        manager = ChatHistoryManager()
        stats = manager.get_stats()

        return stats

    except Exception as e:
        logging.error(f"Failed to get chat stats: {e}")
        raise HTTPException(status_code=500, detail=str(e))


@app.get("/api/chat/conversations/{conversation_id}/export")
async def export_chat_conversation(
    conversation_id: str,
    format: str = "json",
    user_id: Optional[str] = Depends(verify_token),
):
    """Export a conversation to file"""
    try:
        from core.chat_history_manager import ChatHistoryManager
        from fastapi.responses import FileResponse

        manager = ChatHistoryManager()
        filepath = manager.export_conversation(conversation_id, format=format)

        if not filepath:
            raise HTTPException(status_code=404, detail="Conversation not found")

        return FileResponse(path=filepath, filename=os.path.basename(filepath))

    except HTTPException:
        raise
    except Exception as e:
        logging.error(f"Failed to export conversation: {e}")
        raise HTTPException(status_code=500, detail=str(e))


@app.get("/api/reports/scheduled")
async def get_scheduled_reports(user_id: Optional[str] = Depends(verify_token)):
    """Get list of scheduled reports"""
    try:
        schedules = app.state.report_scheduler.get_active_schedules()

        return {"schedules": schedules}

    except Exception as e:
        logging.error(f"Failed to get scheduled reports: {e}")
        raise HTTPException(status_code=500, detail=str(e))


@app.post("/api/reports/process-scheduled")
async def process_scheduled_reports():
    """Process all due scheduled reports (internal endpoint)"""
    try:
        processed = await app.state.report_scheduler.execute_all_due_reports()

        return {
            "processed_schedules": processed,
            "timestamp": datetime.now().isoformat(),
        }

    except Exception as e:
        logging.error(f"Failed to process scheduled reports: {e}")
        raise HTTPException(status_code=500, detail=str(e))


@app.get("/api/graph/stats")
async def get_graph_statistics(user_id: Optional[str] = Depends(verify_token)):
    """Get graph database statistics"""
    try:
        stats = await app.state.graph_db.get_graph_statistics()
        return stats

    except Exception as e:
        logging.error(f"Failed to get graph statistics: {e}")
        raise HTTPException(status_code=500, detail=str(e))


@app.post("/api/graph/entities")
async def create_graph_entity(
    entity_data: Dict[str, Any],
    user_id: Optional[str] = Depends(rate_limit(limit=50, window_seconds=300)),
):
    """Create an entity in the graph database"""
    try:
        from database.graph_database import Entity

        entity = Entity(
            id=entity_data["id"],
            type=entity_data["type"],
            name=entity_data["name"],
            properties=entity_data.get("properties", {}),
            labels=set(entity_data.get("labels", [])),
        )

        success = await app.state.graph_db.create_entity(entity)

        return {"success": success, "entity_id": entity.id}

    except Exception as e:
        logging.error(f"Failed to create graph entity: {e}")
        raise HTTPException(status_code=500, detail=str(e))


@app.post("/api/graph/relationships")
async def create_graph_relationship(
    relationship_data: Dict[str, Any],
    user_id: Optional[str] = Depends(rate_limit(limit=50, window_seconds=300)),
):
    """Create a relationship in the graph database"""
    try:
        from database.graph_database import Relationship

        relationship = Relationship(
            source_id=relationship_data["source_id"],
            target_id=relationship_data["target_id"],
            type=relationship_data["type"],
            properties=relationship_data.get("properties", {}),
            confidence=relationship_data.get("confidence", 1.0),
            source=relationship_data.get("source", ""),
        )

        success = await app.state.graph_db.create_relationship(relationship)

        return {"success": success, "relationship_type": relationship.type}

    except Exception as e:
        logging.error(f"Failed to create graph relationship: {e}")
        raise HTTPException(status_code=500, detail=str(e))


@app.get("/api/graph/entities/{entity_id}/related")
async def get_related_entities(
    entity_id: str,
    relationship_type: Optional[str] = None,
    max_depth: int = 2,
    user_id: Optional[str] = Depends(verify_token),
):
    """Get entities related to the specified entity"""
    try:
        related = await app.state.graph_db.find_related_entities(
            entity_id, relationship_type, max_depth
        )

        return {
            "entity_id": entity_id,
            "related_entities": related,
            "total_found": len(related),
        }

    except Exception as e:
        logging.error(f"Failed to get related entities: {e}")
        raise HTTPException(status_code=500, detail=str(e))


@app.get("/api/graph/entities/search")
async def search_entities(
    name: str,
    entity_type: Optional[str] = None,
    user_id: Optional[str] = Depends(verify_token),
):
    """Search for entities by name"""
    try:
        entity = await app.state.graph_db.find_entity_by_name(name, entity_type)

        if entity:
            return {
                "found": True,
                "entity": {
                    "id": entity.id,
                    "type": entity.type,
                    "name": entity.name,
                    "properties": entity.properties,
                    "labels": list(entity.labels),
                    "created_at": entity.created_at.isoformat(),
                    "updated_at": entity.updated_at.isoformat(),
                },
            }
        else:
            return {"found": False}

    except Exception as e:
        logging.error(f"Failed to search entities: {e}")
        raise HTTPException(status_code=500, detail=str(e))


@app.get("/api/graph/path")
async def find_entity_path(
    source_id: str, target_id: str, user_id: Optional[str] = Depends(verify_token)
):
    """Find the shortest path between two entities"""
    try:
        path = await app.state.graph_db.find_shortest_path(source_id, target_id)

        return {
            "source_id": source_id,
            "target_id": target_id,
            "path_found": path is not None,
            "path": path,
        }

    except Exception as e:
        logging.error(f"Failed to find entity path: {e}")
        raise HTTPException(status_code=500, detail=str(e))


@app.get("/api/graph/communities")
async def detect_communities(user_id: Optional[str] = Depends(verify_token)):
    """Detect communities/clusters in the graph"""
    try:
        communities = await app.state.graph_db.detect_communities()

        return {"communities": communities, "total_communities": len(communities)}

    except Exception as e:
        logging.error(f"Failed to detect communities: {e}")
        raise HTTPException(status_code=500, detail=str(e))


@app.get("/api/graph/centrality")
async def calculate_centrality(
    entity_type: Optional[str] = None, user_id: Optional[str] = Depends(verify_token)
):
    """Calculate centrality measures for entities"""
    try:
        centrality = await app.state.graph_db.calculate_centrality(entity_type)

        return {
            "centrality_scores": centrality,
            "entity_type_filter": entity_type,
            "total_entities": len(centrality),
        }

    except Exception as e:
        logging.error(f"Failed to calculate centrality: {e}")
        raise HTTPException(status_code=500, detail=str(e))


@app.post("/api/graph/import")
async def import_investigation_to_graph(
    investigation_id: str,
    user_id: Optional[str] = Depends(rate_limit(limit=10, window_seconds=300)),
):
    """Import investigation data into the graph database"""
    try:
        # Get investigation data
        investigation = await app.state.investigation_manager.get_investigation(
            investigation_id=investigation_id, owner_id=user_id
        )

        if not investigation:
            raise HTTPException(status_code=404, detail="Investigation not found")

        # Import to graph database
        import_result = await app.state.graph_db.import_investigation_data(
            investigation
        )

        return {
            "investigation_id": investigation_id,
            "import_result": import_result,
            "status": "completed",
        }

    except Exception as e:
        logging.error(f"Failed to import investigation to graph: {e}")
        raise HTTPException(status_code=500, detail=str(e))


@app.get("/api/graph/export")
async def export_graph_data(
    format: str = "json", user_id: Optional[str] = Depends(verify_token)
):
    """Export graph data for external analysis"""
    try:
        export_data = await app.state.graph_db.export_graph_data(format)

        if export_data:
            return {
                "export_format": format,
                "data": export_data,
                "exported_at": datetime.now().isoformat(),
            }
        else:
            raise HTTPException(status_code=500, detail="Export failed")

    except Exception as e:
        logging.error(f"Failed to export graph data: {e}")
        raise HTTPException(status_code=500, detail=str(e))


# ============================================================================
# Real-Time Intelligence Feeds API Endpoints
# ============================================================================


@app.get("/api/feeds/status")
async def get_feeds_status(user_id: Optional[str] = Depends(verify_token)):
    """Get the current status of all intelligence feeds"""
    try:
        status = await app.state.intelligence_feeds.get_feed_status()
        return {
            "feeds": status,
            "timestamp": datetime.now().isoformat(),
            "active_feeds": len([f for f in status.values() if f.get("active", False)]),
        }
    except Exception as e:
        logging.error(f"Failed to get feeds status: {e}")
        raise HTTPException(status_code=500, detail=str(e))


@app.post("/api/feeds/{feed_name}/enable")
async def enable_feed(
    feed_name: str,
    user_id: Optional[str] = Depends(rate_limit(limit=5, window_seconds=300)),
):
    """Enable a specific intelligence feed"""
    try:
        success = await app.state.intelligence_feeds.enable_feed(feed_name)
        if success:
            return {"feed_name": feed_name, "status": "enabled"}
        else:
            raise HTTPException(
                status_code=400, detail=f"Failed to enable feed: {feed_name}"
            )
    except Exception as e:
        logging.error(f"Failed to enable feed {feed_name}: {e}")
        raise HTTPException(status_code=500, detail=str(e))


@app.post("/api/feeds/{feed_name}/disable")
async def disable_feed(
    feed_name: str,
    user_id: Optional[str] = Depends(rate_limit(limit=5, window_seconds=300)),
):
    """Disable a specific intelligence feed"""
    try:
        success = await app.state.intelligence_feeds.disable_feed(feed_name)
        if success:
            return {"feed_name": feed_name, "status": "disabled"}
        else:
            raise HTTPException(
                status_code=400, detail=f"Failed to disable feed: {feed_name}"
            )
    except Exception as e:
        logging.error(f"Failed to disable feed {feed_name}: {e}")
        raise HTTPException(status_code=500, detail=str(e))


@app.get("/api/feeds/alerts")
async def get_recent_alerts(
    limit: int = 50, user_id: Optional[str] = Depends(verify_token)
):
    """Get recent intelligence alerts"""
    try:
        alerts = await app.state.intelligence_feeds.get_recent_alerts(limit)
        return {
            "alerts": alerts,
            "count": len(alerts),
            "timestamp": datetime.now().isoformat(),
        }
    except Exception as e:
        logging.error(f"Failed to get recent alerts: {e}")
        raise HTTPException(status_code=500, detail=str(e))


@app.post("/api/feeds/alerts/{alert_id}/acknowledge")
async def acknowledge_alert(
    alert_id: str, user_id: Optional[str] = Depends(verify_token)
):
    """Acknowledge an intelligence alert"""
    try:
        success = await app.state.intelligence_feeds.acknowledge_alert(
            alert_id, user_id
        )
        if success:
            return {"alert_id": alert_id, "status": "acknowledged"}
        else:
            raise HTTPException(status_code=404, detail="Alert not found")
    except Exception as e:
        logging.error(f"Failed to acknowledge alert {alert_id}: {e}")
        raise HTTPException(status_code=500, detail=str(e))


@app.post("/api/feeds/subscribe")
async def subscribe_to_alerts(
    alert_types: List[str],
    notification_channels: Optional[List[str]] = None,
    user_id: Optional[str] = Depends(verify_token),
):
    """Subscribe to specific types of intelligence alerts"""
    try:
        if notification_channels is None:
            notification_channels = ["websocket"]
        subscription_id = await app.state.intelligence_feeds.subscribe_to_alerts(
            user_id, alert_types, notification_channels
        )
        return {
            "subscription_id": subscription_id,
            "alert_types": alert_types,
            "channels": notification_channels,
            "status": "active",
        }
    except Exception as e:
        logging.error(f"Failed to create subscription: {e}")
        raise HTTPException(status_code=500, detail=str(e))


@app.delete("/api/feeds/subscription/{subscription_id}")
async def unsubscribe_from_alerts(
    subscription_id: str, user_id: Optional[str] = Depends(verify_token)
):
    """Unsubscribe from intelligence alerts"""
    try:
        success = await app.state.intelligence_feeds.unsubscribe_from_alerts(
            subscription_id, user_id
        )
        if success:
            return {"subscription_id": subscription_id, "status": "cancelled"}
        else:
            raise HTTPException(status_code=404, detail="Subscription not found")
    except Exception as e:
        logging.error(f"Failed to cancel subscription {subscription_id}: {e}")
        raise HTTPException(status_code=500, detail=str(e))


@app.get("/api/feeds/sources")
async def get_feed_sources(user_id: Optional[str] = Depends(verify_token)):
    """Get information about available intelligence feed sources"""
    try:
        sources = await app.state.intelligence_feeds.get_feed_sources()
        return {
            "sources": sources,
            "total_sources": len(sources),
            "timestamp": datetime.now().isoformat(),
        }
    except Exception as e:
        logging.error(f"Failed to get feed sources: {e}")
        raise HTTPException(status_code=500, detail=str(e))


@app.post("/api/feeds/{feed_name}/configure")
async def configure_feed_api_key(
    feed_name: str,
    config: Dict[str, Any],
    user_id: Optional[str] = Depends(rate_limit(limit=5, window_seconds=300)),
):
    """Configure API key and settings for a specific feed"""
    try:
        api_key = config.get("api_key")
        if api_key:
            success = await app.state.intelligence_feeds.configure_feed_api_key(
                feed_name, api_key
            )
            if success:
                return {"feed_name": feed_name, "status": "configured"}
            else:
                raise HTTPException(status_code=404, detail="Feed not found")
        else:
            raise HTTPException(status_code=400, detail="API key required")
    except Exception as e:
        logging.error(f"Failed to configure feed {feed_name}: {e}")
        raise HTTPException(status_code=500, detail=str(e))


@app.post("/api/feeds/custom")
async def add_custom_feed(
    feed_config: Dict[str, Any],
    user_id: Optional[str] = Depends(rate_limit(limit=2, window_seconds=3600)),
):
    """Add a custom intelligence feed source"""
    try:
        from realtime.realtime_feeds import FeedSource, FeedType

        feed = FeedSource(
            name=feed_config["name"],
            feed_type=FeedType(feed_config["feed_type"]),
            url=feed_config["url"],
            api_key=feed_config.get("api_key"),
            update_interval=feed_config.get("update_interval", 300),
            headers=feed_config.get("headers", {}),
            rate_limit=feed_config.get("rate_limit", 10),
            enabled=feed_config.get("enabled", True),
        )

        success = await app.state.intelligence_feeds.add_custom_feed(feed)
        if success:
            return {
                "feed_name": feed.name,
                "status": "added",
                "timestamp": datetime.now().isoformat(),
            }
        else:
            raise HTTPException(status_code=409, detail="Feed already exists")
    except Exception as e:
        logging.error(f"Failed to add custom feed: {e}")
        raise HTTPException(status_code=500, detail=str(e))


@app.delete("/api/feeds/{feed_name}")
async def remove_feed(
    feed_name: str,
    user_id: Optional[str] = Depends(rate_limit(limit=2, window_seconds=3600)),
):
    """Remove an intelligence feed source"""
    try:
        success = await app.state.intelligence_feeds.remove_feed(feed_name)
        if success:
            return {
                "feed_name": feed_name,
                "status": "removed",
                "timestamp": datetime.now().isoformat(),
            }
        else:
            raise HTTPException(status_code=404, detail="Feed not found")
    except Exception as e:
        logging.error(f"Failed to remove feed {feed_name}: {e}")
        raise HTTPException(status_code=500, detail=str(e))


@app.post("/api/feeds/{feed_name}/test")
async def test_feed_connection(
    feed_name: str,
    user_id: Optional[str] = Depends(rate_limit(limit=3, window_seconds=300)),
):
    """Test connection to a specific intelligence feed"""
    try:
        test_result = await app.state.intelligence_feeds.test_feed_connection(feed_name)
        return {
            "feed_name": feed_name,
            "connection_test": test_result,
            "timestamp": datetime.now().isoformat(),
        }
    except Exception as e:
        logging.error(f"Failed to test feed connection {feed_name}: {e}")
        raise HTTPException(status_code=500, detail=str(e))


# ============================================================================
# Demo Utilities (Unsafe for production - behind dev auth token only)
# ============================================================================


@app.post("/api/investigations/{investigation_id}/demo/seed-tasks")
async def seed_demo_tasks(
    investigation_id: str, user_id: Optional[str] = Depends(verify_token)
):
    """Seed synthetic tasks for demo UI when advanced manager is not active.

    Returns list of synthetic tasks. If advanced manager present, instructs
    user to rely on real tasks instead.
    """
    try:
        result = await app.state.investigation_manager.seed_demo_tasks(
            investigation_id=investigation_id, owner_id=user_id
        )
        return result
    except ValueError:
        raise HTTPException(status_code=404, detail="Investigation not found")
    except Exception as e:  # pragma: no cover
        logging.error(f"Demo seeding failed: {e}")
        raise HTTPException(status_code=500, detail="Failed to seed demo tasks")


# ============================================================================
# Security Framework API Endpoints
# ============================================================================

# Import and setup security API routes

setup_security_routes(app)  # type: ignore


# ============================================================================
# WebSocket Endpoints
# ============================================================================


@app.websocket("/ws/{client_id}")
async def websocket_endpoint(websocket: WebSocket, client_id: str):
    """WebSocket endpoint for real-time updates"""
    await app.state.ws_manager.connect(websocket, client_id)

    try:
        while True:
            data = await websocket.receive_json()

            # Handle subscription to investigation updates
            if data.get("type") == "subscribe_investigation":
                investigation_id = data.get("investigation_id")
                if investigation_id:
                    await app.state.ws_manager.subscribe_to_investigation(
                        client_id, investigation_id
                    )
                    await websocket.send_json(
                        {
                            "type": "subscription_confirmed",
                            "investigation_id": investigation_id,
                        }
                    )

    except WebSocketDisconnect:
        app.state.ws_manager.disconnect(client_id)
    except Exception as e:
        logging.error(f"WebSocket error: {e}")
        app.state.ws_manager.disconnect(client_id)


@app.websocket("/ws/alerts/{user_id}")
async def alerts_websocket_endpoint(websocket: WebSocket, user_id: str):
    """WebSocket endpoint for real-time intelligence alerts"""
    await websocket.accept()

    subscription_id = None
    try:
        # Subscribe to alerts for this user
        subscription_id = await app.state.intelligence_feeds.subscribe_to_alerts(
            user_id, ["all"], ["websocket"]
        )

        # Send initial connection confirmation
        await websocket.send_json(
            {
                "type": "connection_established",
                "user_id": user_id,
                "subscription_id": subscription_id,
                "timestamp": datetime.now().isoformat(),
            }
        )

        # Keep connection alive and listen for client messages
        while True:
            try:
                # Wait for client messages (with timeout)
                data = await websocket.receive_json()

                # Handle client commands
                if data.get("type") == "ping":
                    await websocket.send_json(
                        {"type": "pong", "timestamp": datetime.now().isoformat()}
                    )
                elif data.get("type") == "unsubscribe":
                    await app.state.intelligence_feeds.unsubscribe_from_alerts(
                        subscription_id, user_id
                    )
                    await websocket.send_json(
                        {"type": "unsubscribed", "subscription_id": subscription_id}
                    )
                    break

            except Exception:
                # If no message received within timeout, continue listening
                continue

    except WebSocketDisconnect:
        # Clean up subscription on disconnect
        try:
            if subscription_id:
                await app.state.intelligence_feeds.unsubscribe_from_alerts(
                    subscription_id, user_id
                )
        except Exception:
            pass
    except Exception as e:
        logging.error(f"Alerts WebSocket error for user {user_id}: {e}")


# ============================================================================
# Error Handlers
# ============================================================================


@app.exception_handler(HTTPException)
async def http_exception_handler(request, exc):
    return JSONResponse(
        status_code=exc.status_code,
        content={
            "error": exc.detail,
            "status_code": exc.status_code,
            "timestamp": datetime.now().isoformat(),
        },
    )


# =========================================================================
# Autopivoting and Autonomous Investigations
# =========================================================================


class AutopivotRequest(BaseModel):
    """Request for autopivot suggestions"""

    investigation_id: str = Field(..., description="Investigation ID to analyze")
    max_pivots: int = Field(5, description="Maximum number of pivot suggestions")


class AutonomousInvestigationRequest(BaseModel):
    """Request for autonomous investigation"""

    target: str = Field(..., description="Initial investigation target")
    target_type: str = Field(
        ..., description="Type of target (domain, email, ip, etc.)"
    )
    max_depth: int = Field(3, description="Maximum pivot depth")
    max_pivots_per_level: int = Field(3, description="Maximum pivots per level")


@app.post("/api/autopivot/suggest")
async def suggest_autopivots(
    request: AutopivotRequest,
    user_id: Optional[str] = Depends(rate_limit(limit=10, window_seconds=300)),
):
    """Get AI-powered pivot suggestions for an investigation"""
    try:
        # Get investigation data
        investigation = await app.state.investigation_manager.get_investigation(
            investigation_id=request.investigation_id, owner_id=user_id
        )

        if not investigation:
            raise HTTPException(status_code=404, detail="Investigation not found")

        # Get autopivot suggestions from AI engine
        pivots = await app.state.ai_engine.suggest_autopivots(
            investigation_data=investigation, max_pivots=request.max_pivots
        )

        return {
            "investigation_id": request.investigation_id,
            "pivot_suggestions": pivots,
            "count": len(pivots),
            "generated_at": datetime.now().isoformat(),
        }

    except Exception as e:
        logging.error(f"Autopivot suggestion failed: {e}")
        raise HTTPException(status_code=500, detail=str(e))


@app.post("/api/autopivot/autonomous")
async def start_autonomous_investigation(
    request: AutonomousInvestigationRequest,
    user_id: Optional[str] = Depends(rate_limit(limit=5, window_seconds=3600)),
):
    """Start fully autonomous investigation with automatic pivoting"""
    try:
        # Execute autonomous investigation
        result = await app.state.ai_engine.execute_autonomous_investigation(
            initial_target=request.target,
            target_type=request.target_type,
            max_depth=request.max_depth,
            max_pivots_per_level=request.max_pivots_per_level,
        )

        return {
            "status": "completed",
            "investigation_tree": result,
            "total_targets": result["total_targets_investigated"],
            "total_pivots": result["total_pivots"],
            "depth_reached": len(result["levels"]),
            "started_at": result["started_at"],
            "completed_at": result["completed_at"],
        }

    except Exception as e:
        logging.error(f"Autonomous investigation failed: {e}")
        raise HTTPException(status_code=500, detail=str(e))


# =========================================================================
# Enhanced Offline LLM and Investigation Tracking
# =========================================================================


class EnhancedAnalysisRequest(BaseModel):
    """Request for enhanced offline LLM analysis"""

    investigation_id: str = Field(..., description="Investigation ID to analyze")
    focus: str = Field(
        "comprehensive",
        description="Analysis focus (comprehensive, threats, connections, timeline)",
    )


class InvestigationFindingRequest(BaseModel):
    """Request to add finding to investigation"""

    investigation_id: str = Field(..., description="Investigation ID")
    finding_type: str = Field(
        ..., description="Type of finding (email, domain, ip, etc.)"
    )
    value: str = Field(..., description="Finding value")
    source_module: str = Field(..., description="Source module")
    confidence: float = Field(0.8, description="Confidence score (0-1)")
    metadata: Optional[Dict[str, Any]] = Field(None, description="Additional metadata")


class DetailedReportRequest(BaseModel):
    """Request for user-friendly detailed report"""

    investigation_id: str = Field(..., description="Investigation ID")
    include_analysis: bool = Field(True, description="Include AI analysis")
    include_leads: bool = Field(True, description="Include investigation leads")


@app.post("/api/enhanced/analyze")
async def enhanced_offline_analysis(
    request: EnhancedAnalysisRequest,
    user_id: Optional[str] = Depends(rate_limit(limit=5, window_seconds=300)),
):
    """
    Get enhanced offline LLM analysis using local models (no API key required).
    Provides detailed, user-friendly breakdown of findings.
    """
    try:
        from core.offline_llm_engine import get_offline_llm_engine
        from core.investigation_tracker import get_investigation_tracker

        # Get investigation data
        investigation = await app.state.investigation_manager.get_investigation(
            investigation_id=request.investigation_id, owner_id=user_id
        )

        if not investigation:
            raise HTTPException(status_code=404, detail="Investigation not found")

        # Get offline LLM engine
        llm_engine = get_offline_llm_engine()

        # Perform analysis
        analysis = llm_engine.analyze_investigation_data(
            investigation_data=investigation, focus=request.focus
        )

        # Get investigation tracker for findings
        tracker = get_investigation_tracker()
        findings = tracker.get_all_findings(request.investigation_id)

        return {
            "investigation_id": request.investigation_id,
            "analysis": {
                "summary": analysis.summary,
                "key_findings": analysis.key_findings,
                "recommended_actions": analysis.recommended_actions,
                "confidence": analysis.confidence,
                "entities_found": analysis.entities_found,
                "risk_assessment": analysis.risk_assessment,
                "investigation_leads": analysis.investigation_leads,
            },
            "total_tracked_findings": len(findings),
            "generated_at": analysis.timestamp.isoformat(),
            "model_used": "Offline LLM (Phi-3/TinyLlama)",
        }

    except Exception as e:
        logging.error(f"Enhanced analysis failed: {e}")
        raise HTTPException(status_code=500, detail=str(e))


@app.post("/api/investigation/tracking/create")
async def create_investigation_tracking(
    investigation_id: str,
    name: str,
    user_id: Optional[str] = Depends(verify_token),
):
    """Create investigation tracking for persistent findings storage"""
    try:
        from core.investigation_tracker import get_investigation_tracker

        tracker = get_investigation_tracker()
        success = tracker.create_investigation(investigation_id, name)

        if success:
            return {
                "investigation_id": investigation_id,
                "name": name,
                "status": "created",
                "message": "Investigation tracking created successfully",
            }
        else:
            return {
                "investigation_id": investigation_id,
                "status": "exists",
                "message": "Investigation tracking already exists",
            }

    except Exception as e:
        logging.error(f"Failed to create investigation tracking: {e}")
        raise HTTPException(status_code=500, detail=str(e))


@app.post("/api/investigation/tracking/finding")
async def add_investigation_finding(
    request: InvestigationFindingRequest,
    user_id: Optional[str] = Depends(rate_limit(limit=100, window_seconds=3600)),
):
    """Add a finding to investigation tracking (builds progressively without data loss)"""
    try:
        from core.investigation_tracker import get_investigation_tracker

        tracker = get_investigation_tracker()
        finding_id = tracker.add_finding(
            investigation_id=request.investigation_id,
            finding_type=request.finding_type,
            value=request.value,
            source_module=request.source_module,
            confidence=request.confidence,
            metadata=request.metadata,
        )

        if finding_id:
            return {
                "finding_id": finding_id,
                "status": "added",
                "message": "Finding added to investigation",
            }
        else:
            return {
                "status": "duplicate",
                "message": "Finding already exists in investigation",
            }

    except Exception as e:
        logging.error(f"Failed to add finding: {e}")
        raise HTTPException(status_code=500, detail=str(e))


@app.get("/api/investigation/tracking/{investigation_id}/findings")
async def get_investigation_findings(
    investigation_id: str,
    finding_type: Optional[str] = None,
    user_id: Optional[str] = Depends(verify_token),
):
    """Get all findings for an investigation"""
    try:
        from core.investigation_tracker import get_investigation_tracker

        tracker = get_investigation_tracker()
        findings = tracker.get_all_findings(investigation_id, finding_type=finding_type)

        return {
            "investigation_id": investigation_id,
            "total_findings": len(findings),
            "findings": [
                {
                    "id": f.id,
                    "type": f.finding_type,
                    "value": f.value,
                    "source": f.source_module,
                    "discovered_at": f.discovered_at,
                    "confidence": f.confidence,
                    "status": f.follow_up_status,
                    "notes": f.notes,
                }
                for f in findings
            ],
        }

    except Exception as e:
        logging.error(f"Failed to get findings: {e}")
        raise HTTPException(status_code=500, detail=str(e))


@app.get("/api/investigation/tracking/{investigation_id}/leads")
async def get_investigation_leads(
    investigation_id: str,
    status: Optional[str] = None,
    user_id: Optional[str] = Depends(verify_token),
):
    """Get all investigation leads with explanations"""
    try:
        from core.investigation_tracker import get_investigation_tracker

        tracker = get_investigation_tracker()
        leads = tracker.get_all_leads(investigation_id, status=status)

        return {
            "investigation_id": investigation_id,
            "total_leads": len(leads),
            "leads": [
                {
                    "id": lead.id,
                    "target": lead.target,
                    "type": lead.target_type,
                    "reason": lead.reason,
                    "priority": lead.priority,
                    "suggested_modules": lead.suggested_modules,
                    "status": lead.status,
                    "findings_count": lead.findings_count,
                    "estimated_value": lead.estimated_value,
                }
                for lead in leads
            ],
        }

    except Exception as e:
        logging.error(f"Failed to get leads: {e}")
        raise HTTPException(status_code=500, detail=str(e))


@app.get("/api/investigation/tracking/{investigation_id}/summary")
async def get_investigation_summary(
    investigation_id: str,
    user_id: Optional[str] = Depends(verify_token),
):
    """Get comprehensive investigation summary"""
    try:
        from core.investigation_tracker import get_investigation_tracker

        tracker = get_investigation_tracker()
        summary = tracker.get_investigation_summary(investigation_id)

        return summary

    except Exception as e:
        logging.error(f"Failed to get summary: {e}")
        raise HTTPException(status_code=500, detail=str(e))


@app.post("/api/reports/user-friendly")
async def generate_user_friendly_report(
    request: DetailedReportRequest,
    user_id: Optional[str] = Depends(rate_limit(limit=10, window_seconds=3600)),
):
    """
    Generate comprehensive user-friendly report with detailed breakdowns.
    Includes: What We Know, What We Think, What We Can Find, Why It Matters
    """
    try:
        from core.enhanced_reporting import EnhancedReportGenerator
        from core.investigation_tracker import get_investigation_tracker
        from core.offline_llm_engine import get_offline_llm_engine

        # Get investigation data
        investigation = await app.state.investigation_manager.get_investigation(
            investigation_id=request.investigation_id, owner_id=user_id
        )

        if not investigation:
            raise HTTPException(status_code=404, detail="Investigation not found")

        # Get tracked findings and leads
        tracker = get_investigation_tracker()
        findings = tracker.get_all_findings(request.investigation_id)
        leads = tracker.get_all_leads(request.investigation_id)

        # Convert to dict format
        findings_dict = [
            {
                "finding_type": f.finding_type,
                "value": f.value,
                "source_module": f.source_module,
                "confidence": f.confidence,
                "discovered_at": f.discovered_at,
                "metadata": f.metadata,
            }
            for f in findings
        ]

        leads_dict = [
            {
                "target": lead.target,
                "target_type": lead.target_type,
                "reason": lead.reason,
                "priority": lead.priority,
                "suggested_modules": lead.suggested_modules,
                "status": lead.status,
                "estimated_value": lead.estimated_value,
            }
            for lead in leads
        ]

        # Get AI analysis if requested
        analysis = None
        if request.include_analysis:
            llm_engine = get_offline_llm_engine()
            analysis_result = llm_engine.analyze_investigation_data(investigation)
            analysis = {
                "summary": analysis_result.summary,
                "confidence": analysis_result.confidence,
            }

        # Generate report
        report_generator = EnhancedReportGenerator()
        report = report_generator.generate_user_friendly_report(
            investigation_data=investigation,
            findings=findings_dict,
            leads=leads_dict if request.include_leads else [],
            analysis=analysis,
        )

        return report

    except Exception as e:
        logging.error(f"Failed to generate user-friendly report: {e}")
        raise HTTPException(status_code=500, detail=str(e))


@app.get("/api/investigation/tracking/{investigation_id}/export")
async def export_investigation_data(
    investigation_id: str,
    format: str = "json",
    user_id: Optional[str] = Depends(verify_token),
):
    """Export complete investigation data (json or markdown)"""
    try:
        from core.investigation_tracker import get_investigation_tracker
        from fastapi.responses import FileResponse

        tracker = get_investigation_tracker()
        filepath = tracker.export_investigation(investigation_id, format=format)

        if filepath:
            return FileResponse(
                path=filepath,
                filename=os.path.basename(filepath),
                media_type="application/json" if format == "json" else "text/markdown",
            )
        else:
            raise HTTPException(status_code=404, detail="Investigation not found")

    except Exception as e:
        logging.error(f"Failed to export investigation: {e}")
        raise HTTPException(status_code=500, detail=str(e))


@app.exception_handler(Exception)
async def general_exception_handler(request, exc):
    logging.error(f"Unhandled exception: {exc}")
    return JSONResponse(
        status_code=500,
        content={
            "error": "Internal server error",
            "status_code": 500,
            "timestamp": datetime.now().isoformat(),
        },
    )


if __name__ == "__main__":
    import uvicorn

    uvicorn.run(
        "api_server:app", host="0.0.0.0", port=8000, reload=True, log_level="info"
    )<|MERGE_RESOLUTION|>--- conflicted
+++ resolved
@@ -685,7 +685,6 @@
 
         try:
             if getattr(app.state, "redis", None):
-<<<<<<< HEAD
                 # Close async redis connection
                 try:
                     # redis.asyncio provides aclose() or close() methods
@@ -693,7 +692,6 @@
                         await app.state.redis.aclose()
                     elif hasattr(app.state.redis, "close"):
                         await app.state.redis.close()
-=======
                 # Close async redis connection gracefully
                 try:
                     if hasattr(app.state.redis, "aclose"):
@@ -704,7 +702,6 @@
                             await close_fn()
                         else:
                             close_fn()
->>>>>>> 0b9c3ad1
                 except Exception:
                     logging.exception("Error closing redis connection")
         except Exception:
