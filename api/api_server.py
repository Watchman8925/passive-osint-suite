#!/usr/bin/env python3
"""
Advanced OSINT Suite API Server
FastAPI-based backend with AI integration, real-time WebSocket support,
and comprehensive investigation management.
"""

import asyncio
import logging
import os
import importlib
import importlib.util
from contextlib import asynccontextmanager

# Load environment variables from .env file
try:
    from dotenv import load_dotenv

    load_dotenv()
except ImportError:
    pass  # dotenv is optional
from datetime import datetime, timedelta, timezone
from pathlib import Path
from typing import Any, Dict, List, Optional, Literal, TYPE_CHECKING, cast, Tuple
import time

# Core OSINT modules and dependencies
from security.audit_trail import audit_trail
from capabilities import REGISTRY as CAPABILITY_REGISTRY
from execution.engine import ExecutionEngine, compute_investigation_provenance
from investigations.investigation_adapter import PersistentInvestigationStore
from security.opsec_policy import enforce_policy
from planner import Planner
from utils.transport import get_tor_status

# Minimal pydantic BaseModel/Field import
from pydantic import BaseModel, Field  # type: ignore

try:
    from investigations.investigation_manager import (  # type: ignore
        InvestigationManager,
        InvestigationStatus,
    )
except Exception:  # pragma: no cover - optional advanced manager
    InvestigationManager = None
    InvestigationStatus = None  # type: ignore
from database.graph_database import GraphDatabaseAdapter

# OSINT Module Registry
from modules import (
    CATEGORIES,
    MODULE_REGISTRY,
    get_module,
    get_modules_by_category,
)
from realtime.realtime_feeds import RealTimeIntelligenceFeed
from reporting.report_scheduler import ReportScheduler
from reporting.reporting_engine import EnhancedReportingEngine
from security.data_access_control import data_access_control

# Security Framework Integration
from security.rbac_manager import rbac_manager
from security.security_api import (
    security_controller,
    setup_security_routes,
)
from security.security_monitor import security_monitor

# Use imported items to avoid unused import warnings
_ = (
    CATEGORIES,
    MODULE_REGISTRY,
    get_module,
    get_modules_by_category,
    RealTimeIntelligenceFeed,
    setup_security_routes,
)

# Optional external libraries: prefer real packages but provide lightweight fallbacks
try:
    import jwt  # type: ignore
except Exception:  # pragma: no cover - fallback for static analysis / dev

    class _JWTStub:
        class PyJWTError(Exception):
            pass

        @staticmethod
        def encode(payload, key, algorithm="HS256"):
            raise RuntimeError("jwt not available")

        @staticmethod
        def decode(token, key, algorithms=None):
            raise RuntimeError("jwt not available")

    jwt = _JWTStub  # type: ignore

try:
    import redis.asyncio as redis  # type: ignore
except Exception:  # pragma: no cover - dev fallback
    redis = None  # type: ignore

try:
    from elasticsearch import AsyncElasticsearch  # type: ignore
except Exception:  # pragma: no cover - dev fallback

    class AsyncElasticsearch:  # type: ignore
        def __init__(self, *args, **kwargs):
            pass

        async def close(self):
            pass

# FastAPI/pydantic fallbacks to keep static analysis stable in environments without packages.

# Use importlib to avoid a static "from fastapi import ..." that some editors/language servers
# flag when the package isn't installed; fall back to lightweight stubs if fastapi is absent.
_fastapi_spec = importlib.util.find_spec("fastapi")
if _fastapi_spec is not None:
    # fastapi is available at runtime; import the symbols we need.
    _fastapi = importlib.import_module("fastapi")
    Depends = getattr(_fastapi, "Depends")
    FastAPI = getattr(_fastapi, "FastAPI")
    HTTPException = getattr(_fastapi, "HTTPException")
    Request = getattr(_fastapi, "Request")
    WebSocket = getattr(_fastapi, "WebSocket")
    WebSocketDisconnect = getattr(_fastapi, "WebSocketDisconnect")

    # Try importing commonly used submodules; if any fail, provide minimal fallbacks.
    try:
        from fastapi.middleware.cors import CORSMiddleware  # type: ignore
    except Exception:
        CORSMiddleware = None  # type: ignore

    try:
        from fastapi.middleware.gzip import GZipMiddleware  # type: ignore
    except Exception:
        GZipMiddleware = None  # type: ignore

    try:
        from fastapi.responses import JSONResponse, FileResponse  # type: ignore
    except Exception:

        def JSONResponse(content=None, status_code=200):
            return {"status_code": status_code, "content": content}

        class FileResponse:  # type: ignore
            def __init__(self, *a, **k):
                pass

    try:
        from fastapi.security import HTTPAuthorizationCredentials, HTTPBearer  # type: ignore
    except Exception:

        class HTTPAuthorizationCredentials:  # type: ignore
            credentials: str = ""

        class HTTPBearer:  # type: ignore
            def __init__(self, *a, **k):
                pass
else:
    # fastapi is not available; provide minimal stubs to keep static analysis and tests happy.
    def Depends(dependency=None):
        return None

    class HTTPBearer:
        def __init__(self, *a, **k):
            pass

    class HTTPAuthorizationCredentials:  # type: ignore
        credentials: str = ""

    class FastAPI:  # type: ignore
        def __init__(self, *a, **k):
            # Create state object with all required attributes
            class AppState:
                def __init__(self):
                    # Use broadly-typed attributes so static type checkers do not
                    # infer these as None-only; these will be populated with various
                    # runtime adapters (Redis client, ES client, Graph DB, etc.).
                    self.redis: Any = None
                    self.es: Any = None
                    self.ai_engine: Any = None
                    self.security_db: Any = None
                    self.investigation_manager: Any = None
                    self.reporting_engine: Any = None
                    self.report_scheduler: Any = None
                    self.graph_db: Any = None
                    self.intelligence_feeds: Any = None
                    self.ws_manager: Any = None
                    self.execution_engine: Any = None

            self.state = AppState()

        def add_middleware(self, *a, **k):
            pass

        def exception_handler(self, *a, **k):
            def _decorator(func):
                return func

            return _decorator

        def get(self, *a, **k):
            def _decorator(func):
                return func

            return _decorator

        def post(self, *a, **k):
            def _decorator(func):
                return func

            return _decorator

        def delete(self, *a, **k):
            def _decorator(func):
                return func

            return _decorator

        def websocket(self, *a, **k):
            def _decorator(func):
                return func

            return _decorator

    class HTTPException(Exception):
        def __init__(self, status_code=500, detail=None):
            super().__init__(detail)
            self.status_code = status_code
            self.detail = detail

    class Request:  # type: ignore
        scope = {}
        client = None

    class WebSocket:  # type: ignore
        async def accept(self):
            pass

        async def send_json(self, *a, **k):
            pass

        async def receive_json(self):
            return {}

    class WebSocketDisconnect(Exception):
        pass

    class CORSMiddleware:  # type: ignore
        pass

    class GZipMiddleware:  # type: ignore
        pass


# Type-only aliases for static type checking (no runtime impact)
if TYPE_CHECKING:
    pass


class AppConfig:
    """Application configuration - all secrets must be provided via environment variables"""

    # Critical: Fail fast if SECRET_KEY is not set
    # Accept both OSINT_SECRET_KEY (preferred) and SECRET_KEY (fallback) for compatibility
    SECRET_KEY = os.getenv("OSINT_SECRET_KEY") or os.getenv("SECRET_KEY")
    if (
        not SECRET_KEY
        or SECRET_KEY == "change-this-secret-key-in-production-environment"
        or SECRET_KEY == "changeme-secure-secret-key-minimum-32-chars"
        or SECRET_KEY == "your_very_long_random_secret_key_here_minimum_32_characters"
        or SECRET_KEY == "your_jwt_secret_key_here_minimum_32_characters"
    ):
        raise ValueError(
            "Either OSINT_SECRET_KEY or SECRET_KEY environment variable must be set to a secure random value. "
            "Generate one with: python -c 'import secrets; print(secrets.token_urlsafe(32))'"
        )

    # Database configuration with secure defaults only for local dev
    ENVIRONMENT = os.getenv("ENVIRONMENT", "development")
    DATABASE_URL = os.getenv(
        "DATABASE_URL", "postgresql://user:pass@localhost/osint_db"
    )
    REDIS_URL = os.getenv("REDIS_URL", "redis://localhost:6379")
    ELASTICSEARCH_URL = os.getenv("ELASTICSEARCH_URL", "http://localhost:9200")

    # AI configuration (optional)
    AI_MODEL_API_KEY = os.getenv("PERPLEXITY_API_KEY", "")
    AI_MODEL_URL = os.getenv("AI_MODEL_URL", "https://api.perplexity.ai")
    AI_MODEL_PROVIDER = os.getenv("AI_MODEL_PROVIDER", "perplexity")
    AI_MODEL_NAME = os.getenv("AI_MODEL_NAME", "llama-3.1-sonar-large-128k-online")

    # CORS configuration - allow customization via env
    cors_origins_str = os.getenv(
        "CORS_ORIGINS", "http://localhost:3000,http://localhost:8000"
    )
    CORS_ORIGINS = [origin.strip() for origin in cors_origins_str.split(",")]


# Ensure we have a valid base class to inherit from (handles pydantic fallback)
BaseModelBase = BaseModel


class InvestigationCreate(BaseModelBase):
    """Model for creating new investigations with input validation"""

    name: str = Field(
        ..., min_length=1, max_length=200, description="Investigation name"
    )
    description: Optional[str] = Field(
        None, max_length=2000, description="Investigation description"
    )
    targets: List[str] = Field(
        ..., min_length=1, max_length=100, description="List of targets to investigate"
    )
    investigation_type: str = Field(
        ...,
        pattern="^(domain|ip|email|phone|company|person)$",
        description="Type of investigation",
    )
    priority: str = Field(
        default="medium",
        pattern="^(low|medium|high|critical)$",
        description="Investigation priority level",
    )
    tags: List[str] = Field(default_factory=list, max_length=20)  # type: ignore[assignment]
    scheduled_start: Optional[datetime] = None
    auto_reporting: bool = True

    @classmethod
    def validate_name(cls, v):
        """Sanitize investigation name to prevent injection attacks"""
        import re

        if not v or not v.strip():
            raise ValueError("Investigation name cannot be empty")
        # Remove potentially dangerous characters
        sanitized = re.sub(r'[<>"\';(){}]', "", v)
        if len(sanitized) != len(v):
            raise ValueError("Investigation name contains invalid characters")
        return sanitized.strip()

    @classmethod
    def validate_targets(cls, v):
        """Validate targets list"""
        if not v:
            raise ValueError("At least one target is required")
        # Check for duplicate targets
        if len(v) != len(set(v)):
            raise ValueError("Duplicate targets not allowed")
        # Basic validation for each target
        for target in v:
            if not target or not target.strip():
                raise ValueError("Empty target not allowed")
            if len(target) > 500:
                raise ValueError("Target value too long (max 500 characters)")
        return [t.strip() for t in v]


class OSINTTask(BaseModelBase):
    """Model for OSINT task execution"""

    task_id: str
    investigation_id: str
    task_type: str
    target: str
    status: str
    progress: float
    results: Optional[Dict[str, Any]] = None
    error: Optional[str] = None
    started_at: datetime
    completed_at: Optional[datetime] = None


class AIAnalysisRequest(BaseModelBase):
    """Model for AI analysis requests"""

    investigation_id: str
    analysis_type: Literal["summary", "threat_assessment", "recommendations", "report"]
    context: Optional[str] = None
    include_raw_data: bool = Field(default=False)  # type: ignore[assignment]


class CapabilityModel(BaseModelBase):
    id: str
    name: str
    description: str
    category: str
    version: str
    inputs: Dict[str, str]
    produces: List[str]
    dependencies: List[str]
    cost_weight: float
    risk_level: str
    enabled: bool


class PlannedTaskModel(BaseModelBase):
    id: str
    capability_id: str
    inputs: Dict[str, str]
    depends_on: List[str]
    status: str


class PlanModel(BaseModelBase):
    investigation_id: str
    tasks: List[PlannedTaskModel]


class ModuleInfo(BaseModelBase):
    """Information about an OSINT module"""

    name: str
    description: str
    category: str
    class_name: str


class ModuleExecutionRequest(BaseModelBase):
    """Request to execute a module with parameters"""

    module_name: str
    parameters: Dict[str, Any] = Field(default_factory=dict)  # type: ignore[assignment]


class ModuleExecutionResponse(BaseModelBase):
    """Standardized response for module execution endpoints"""

    status: str
    module_name: Optional[str] = None
    result: Optional[Any] = None
    error: Optional[str] = None
    execution_time: Optional[float] = None


class WebSocketManager:
    """Manages WebSocket connections for real-time updates"""

    def __init__(self):
        self.active_connections: Dict[str, WebSocket] = {}
        self.investigation_subscribers: Dict[str, List[str]] = {}

    async def connect(self, websocket: WebSocket, client_id: str):
        await websocket.accept()
        self.active_connections[client_id] = websocket

    def disconnect(self, client_id: str):
        if client_id in self.active_connections:
            del self.active_connections[client_id]

        # Remove from investigation subscriptions
        for investigation_id in list(self.investigation_subscribers.keys()):
            subs = self.investigation_subscribers.get(investigation_id, [])
            if client_id in subs:
                subs.remove(client_id)
            if not subs:
                self.investigation_subscribers.pop(investigation_id, None)

    async def subscribe_to_investigation(self, client_id: str, investigation_id: str):
        self.investigation_subscribers.setdefault(investigation_id, [])
        if client_id not in self.investigation_subscribers[investigation_id]:
            self.investigation_subscribers[investigation_id].append(client_id)

    async def broadcast_investigation_update(
        self, investigation_id: str, data: Dict[str, Any]
    ):
        if investigation_id in self.investigation_subscribers:
            targets = [
                cid
                for cid in self.investigation_subscribers[investigation_id]
                if cid in self.active_connections
            ]
        else:
            # Fallback: broadcast to all active connections
            targets = list(self.active_connections.keys())

        for client_id in targets:
            try:
                await self.active_connections[client_id].send_json(
                    {
                        "type": "investigation_update",
                        "investigation_id": investigation_id,
                        "data": data,
                    }
                )
            except Exception as e:
                logging.error(f"Failed to send update to {client_id}: {e}")
                self.disconnect(client_id)


@asynccontextmanager
async def lifespan(app: FastAPI):
    """Application lifespan manager"""
    logging.info("🚀 Starting OSINT Suite API Server...")

    # Initialize connections (guard against missing redis/elasticsearch)
    try:
        app.state.redis = (
            redis.from_url(AppConfig.REDIS_URL) if redis is not None else None
        )
    except Exception as e:
        logging.warning(f"Failed to connect to Redis: {e}")
        app.state.redis = None

    try:
        app.state.es = AsyncElasticsearch([AppConfig.ELASTICSEARCH_URL])
    except Exception as e:
        logging.warning(f"Failed to connect to Elasticsearch: {e}")
        app.state.es = None

    # Initialize AI engine (only if API key is configured)
    if AppConfig.AI_MODEL_API_KEY:
        try:
            from local_llm_engine import LocalLLMEngine

            app.state.ai_engine = LocalLLMEngine()
            logging.info("🤖 Local LLM Engine initialized")
        except Exception:
            app.state.ai_engine = None
            logging.warning("⚠️ Local LLM Engine import failed; AI engine disabled")
    else:
        app.state.ai_engine = None
        logging.warning("⚠️  AI Engine not initialized - no API key configured")

    # Initialize Security Framework
    logging.info("🔐 Initializing Security Framework...")
    try:
        security_monitor.start_monitoring()
    except Exception:
        logging.warning("Security monitor failed to start")

    # Initialize Security Database (safe, well-indented)
    try:
        from security.security_database import SecurityDatabase

        app.state.security_db = SecurityDatabase()
        if hasattr(app.state.security_db, "initialize_schema"):
            try:
                app.state.security_db.initialize_schema()
            except Exception:
                logging.warning("Failed to initialize security DB schema")
        data_access_control.set_database(app.state.security_db)
        security_monitor.set_database(app.state.security_db)
        logging.info("✅ Security Framework initialized")
    except Exception:
        app.state.security_db = None
        logging.warning("Security database unavailable")

    # Instantiate persistent investigation store
    try:
        store = PersistentInvestigationStore()
    except Exception:
        # If store cannot be instantiated, set to None and continue with degraded functionality
        store = None
        logging.warning(
            "PersistentInvestigationStore unavailable; investigation manager disabled"
        )

    # Optional advanced manager instantiation
    if store is not None and InvestigationManager is not None:
        try:
            # attempt to wire advanced manager if available; failures are non-fatal
            from result_encryption import ResultEncryption  # type: ignore
            from osint_suite import OSINTSuite  # type: ignore
            from secrets_manager import SecretsManager  # type: ignore

            osint_suite = OSINTSuite()
            result_encryption = ResultEncryption()
            secrets_manager = SecretsManager()

            advanced_manager = InvestigationManager(
                osint_suite=osint_suite,
                audit_trail=audit_trail,
                result_encryption=result_encryption,
                secrets_manager=secrets_manager,
                storage_path="./advanced_investigations",
            )
            # attach only if method exists
            if hasattr(store, "attach_advanced_manager"):
                store.attach_advanced_manager(advanced_manager)
                logging.info("Advanced InvestigationManager initialized and attached.")
        except Exception as e:
            logging.warning(f"Advanced manager unavailable: {e}")

    app.state.investigation_manager = store

    # Initialize reporting engine and scheduler
    try:
        app.state.reporting_engine = EnhancedReportingEngine(
            ai_engine=app.state.ai_engine
        )
        app.state.report_scheduler = ReportScheduler(app.state.reporting_engine)
        await app.state.report_scheduler.start_scheduler()
    except Exception:
        try:
            app.state.reporting_engine = EnhancedReportingEngine(ai_engine=None)
            app.state.report_scheduler = ReportScheduler(app.state.reporting_engine)
        except Exception:
            app.state.reporting_engine = None
            app.state.report_scheduler = None
        logging.warning(
            "Reporting engine or scheduler initialization failed or partially degraded"
        )

    # Initialize graph database (optional)
    try:
        graph_uri = os.getenv("NEO4J_URI", "bolt://localhost:7687")
        graph_user = os.getenv("NEO4J_USER", "neo4j")
        graph_password = os.getenv("NEO4J_PASSWORD", "change-this-default-password")

        app.state.graph_db = GraphDatabaseAdapter(graph_uri, graph_user, graph_password)
        graph_connected = await app.state.graph_db.connect()
        if graph_connected:
            logging.info("✅ Graph database connected")
        else:
            logging.warning(
                "⚠️  Graph database not available - relationship mapping disabled"
            )
    except Exception:
        logging.warning("⚠️  Graph database not available")
        app.state.graph_db = None

    # Initialize WebSocket manager
    app.state.ws_manager = WebSocketManager()

    # Initialize intelligence feeds
    try:
        app.state.intelligence_feeds = RealTimeIntelligenceFeed()
    except Exception:
        app.state.intelligence_feeds = None
        logging.warning("Real-time intelligence feeds unavailable")

    # Initialize execution engine
    try:
        app.state.execution_engine = ExecutionEngine(
            store=app.state.investigation_manager
        )
    except Exception:
        app.state.execution_engine = None
        logging.warning("Execution engine unavailable")

    # Set up event callback for WebSocket broadcasts
    def _event_callback(event_type: str, payload: Dict[str, Any]):
        # schedule broadcast without awaiting here
        try:
            coro = app.state.ws_manager.broadcast_investigation_update(
                payload.get("investigation_id"), payload
            )
            asyncio.create_task(coro)
        except Exception as e:
            logging.error(f"Failed to schedule ws broadcast: {e}")

        # Use event_type to avoid unused variable warning
        _ = event_type

    try:
        yield
    finally:
        # Shutdown sequence (perform async closes where appropriate)
        try:
            if getattr(app.state, "report_scheduler", None) and hasattr(
                app.state.report_scheduler, "stop_scheduler"
            ):
                await app.state.report_scheduler.stop_scheduler()
        except Exception:
            logging.exception("Error stopping report scheduler")

        try:
            if getattr(app.state, "es", None) and hasattr(app.state.es, "close"):
                await app.state.es.close()
        except Exception:
            logging.exception("Error closing elasticsearch client")

        try:
            if getattr(app.state, "graph_db", None) and hasattr(
                app.state.graph_db, "disconnect"
            ):
                await app.state.graph_db.disconnect()
        except Exception:
            logging.exception("Error disconnecting graph database")

        try:
            if getattr(app.state, "redis", None):
                # Close async redis connection
                try:
                    # redis.asyncio provides aclose() or close() methods
                    if hasattr(app.state.redis, "aclose"):
                        await app.state.redis.aclose()
                    elif hasattr(app.state.redis, "close"):
                        await app.state.redis.close()
                except Exception:
                    logging.exception("Error closing redis connection")
        except Exception:
            logging.exception("Error while cleaning up redis")

        logging.info("🛑 OSINT Suite API Server shutdown complete")


app = FastAPI(
    title="OSINT Suite API",
    description="Advanced OSINT Suite API with AI integration and real-time intelligence",
    version="2.0.0",
    lifespan=lifespan,
)

# Initialize Rate Limiting
try:
    from slowapi import Limiter, _rate_limit_exceeded_handler
    from slowapi.util import get_remote_address
    from slowapi.errors import RateLimitExceeded

    limiter = Limiter(key_func=get_remote_address, default_limits=["100/minute"])
    app.state.limiter = limiter
    app.add_exception_handler(RateLimitExceeded, _rate_limit_exceeded_handler)
    logging.info("✅ Rate limiting initialized")
except ImportError:
    logging.warning("⚠️  slowapi not installed - rate limiting disabled")

    # Create a no-op limiter for compatibility
    class NoOpLimiter:
        def limit(self, *args, **kwargs):
            def decorator(func):
                return func

            return decorator

    limiter = NoOpLimiter()  # type: ignore
    app.state.limiter = limiter
except Exception as e:
    logging.error(f"Failed to initialize rate limiter: {e}")
    limiter = NoOpLimiter()  # type: ignore
    app.state.limiter = limiter

# Initialize Security Framework Middleware
try:
    # app = init_security_middleware(cast(Any, app))  # type: ignore
    pass  # Security middleware initialization skipped
except Exception:
    logging.warning("Security middleware initialization skipped")

# Additional Middleware
try:
    if CORSMiddleware is not None:
        app.add_middleware(
            cast(Any, CORSMiddleware),
            allow_origins=AppConfig.CORS_ORIGINS,
            allow_credentials=True,
            allow_methods=["GET", "POST", "PUT", "DELETE", "OPTIONS", "PATCH"],
            # Restrict allowed headers for security
            allow_headers=[
                "Content-Type",
                "Authorization",
                "X-Request-ID",
                "X-Client-Info",
            ],
        )

    if GZipMiddleware is not None:
        app.add_middleware(cast(Any, GZipMiddleware), minimum_size=1000)

    logging.info("✅ Middleware initialized")
except Exception as e:
    logging.error(f"Middleware registration failed: {e}")

# ============================================================================
# Rate Limiting and Authentication
# ============================================================================


async def get_current_user(
    credentials: Optional[HTTPAuthorizationCredentials] = Depends(
        HTTPBearer(auto_error=False)
    ),
) -> Optional[str]:
    """Get current authenticated user from security framework"""
    try:
        user_obj = security_controller.get_current_user(cast(Any, credentials))
    except Exception:
        user_obj = None

    # Normalize to a user id string if possible
    if user_obj is None:
        return None
    if isinstance(user_obj, str):
        return user_obj
    if isinstance(user_obj, dict):
        for key in ("id", "user_id", "sub", "username", "name"):
            val = user_obj.get(key)
            if isinstance(val, str) and val:
                return val
        return None
    for key in ("id", "user_id", "sub", "username", "name"):
        if hasattr(user_obj, key):
            val = getattr(user_obj, key)
            if isinstance(val, str) and val:
                return val
    return None


async def require_authentication(current_user=Depends(get_current_user)):
    """Require authentication for endpoint"""
    if not current_user:
        raise HTTPException(status_code=401, detail="Authentication required")
    return current_user


async def require_permission(resource: str, action: str):
    """Create permission requirement decorator"""

    async def permission_checker(current_user=Depends(get_current_user)):
        if not current_user:
            raise HTTPException(status_code=401, detail="Authentication required")

        if not rbac_manager.check_permission(current_user, f"{resource}:{action}"):
            raise HTTPException(
                status_code=403,
                detail=f"Insufficient permissions for {resource}:{action}",
            )
        return current_user

    return permission_checker


async def verify_token(
    credentials: Optional[HTTPAuthorizationCredentials] = Depends(
        HTTPBearer(auto_error=False)
    ),
) -> str:
    """Verify a JWT token and return the subject (user id)."""
    if not credentials or not getattr(credentials, "credentials", None):
        raise HTTPException(status_code=401, detail="Authentication required")

    token = credentials.credentials
    try:
        payload = jwt.decode(token, AppConfig.SECRET_KEY, algorithms=["HS256"])
        user_id = payload.get("sub")
        if user_id is None:
            raise HTTPException(status_code=401, detail="Invalid token")
        return user_id
    except Exception:
        # Normalize all JWT decode errors to a 401 to avoid leaking internals
        raise HTTPException(status_code=401, detail="Invalid token")


def rate_limit(limit: int, window_seconds: int):
    """Create a rate limiting dependency that also verifies authentication.

    This combines authentication verification with rate limiting.
    Returns the user_id if both authentication and rate limiting pass.
    """

    async def rate_limit_dependency(
        credentials: Optional[HTTPAuthorizationCredentials] = Depends(
            HTTPBearer(auto_error=False)
        ),
    ) -> Optional[str]:
        # First verify authentication
        if not credentials or not getattr(credentials, "credentials", None):
            raise HTTPException(status_code=401, detail="Authentication required")

        token = credentials.credentials
        try:
            payload = jwt.decode(token, AppConfig.SECRET_KEY, algorithms=["HS256"])
            user_id = payload.get("sub")
            if user_id is None:
                raise HTTPException(status_code=401, detail="Invalid token")
        except Exception:
            raise HTTPException(status_code=401, detail="Invalid token")

        # Then check rate limiting (simplified implementation)
        # In a real implementation, you'd use Redis or another store for distributed rate limiting
        current_time = int(time.time())
        rate_key = f"rate_limit:{user_id}:{current_time // window_seconds}"

        # For now, we'll use a simple in-memory approach
        # This is not suitable for production with multiple server instances
        global _rate_limits
        if "_rate_limits" not in globals():
            _rate_limits = {}

        if rate_key not in _rate_limits:
            _rate_limits[rate_key] = 0

        if _rate_limits[rate_key] >= limit:
            raise HTTPException(
                status_code=429,
                detail=f"Rate limit exceeded. Maximum {limit} requests per {window_seconds} seconds.",
            )

        _rate_limits[rate_key] += 1

        # Clean up old rate limit entries (simple cleanup)
        cutoff_time = current_time - window_seconds
        old_keys = [
            k
            for k in _rate_limits.keys()
            if int(k.split(":")[-1]) * window_seconds < cutoff_time
        ]
        for old_key in old_keys:
            del _rate_limits[old_key]

        return user_id

    return rate_limit_dependency


# ============================================================================
# API Routes
# ============================================================================


@app.get("/api/health")
@limiter.limit("300/minute")  # Higher limit for health checks
async def health_check(request: Request):
    """Primary health check endpoint consumed by dashboard ribbon."""
    # Basic service status placeholders (assume connected if objects exist)
    redis_status = "connected" if getattr(app.state, "redis", None) else "unknown"
    es_status = "connected" if getattr(app.state, "es", None) else "unknown"
    ai_status = "ready" if getattr(app.state, "ai_engine", None) else "uninitialized"
    return {
        "status": "healthy",
        "timestamp": datetime.now().isoformat(),
        "version": "2.0.0",
        "services": {
            "redis": redis_status,
            "elasticsearch": es_status,
            "ai_engine": ai_status,
        },
    }


@app.get("/api/health/detailed")
@limiter.limit("60/minute")
async def detailed_health_check(request: Request):
    """Detailed health check with service connectivity tests."""
    health_status = {
        "status": "healthy",
        "timestamp": datetime.now().isoformat(),
        "version": "2.0.0",
        "services": {},
        "degraded_services": [],
    }

    # Check Redis
    try:
        if app.state.redis:
            await asyncio.wait_for(app.state.redis.ping(), timeout=2.0)
            health_status["services"]["redis"] = {
                "status": "healthy",
                "response_time_ms": "<2000",
            }
        else:
            health_status["services"]["redis"] = {"status": "not_configured"}
    except asyncio.TimeoutError:
        health_status["services"]["redis"] = {
            "status": "timeout",
            "error": "Connection timeout",
        }
        health_status["degraded_services"].append("redis")
        health_status["status"] = "degraded"
    except Exception as e:
        health_status["services"]["redis"] = {"status": "unhealthy", "error": str(e)}
        health_status["degraded_services"].append("redis")
        health_status["status"] = "degraded"

    # Check Elasticsearch
    try:
        if app.state.es:
            health_status["services"]["elasticsearch"] = {"status": "configured"}
        else:
            health_status["services"]["elasticsearch"] = {"status": "not_configured"}
    except Exception as e:
        health_status["services"]["elasticsearch"] = {
            "status": "error",
            "error": str(e),
        }

    # Check AI Engine
    health_status["services"]["ai_engine"] = {
        "status": "ready" if app.state.ai_engine else "not_configured"
    }

    # Check Graph DB
    try:
        if app.state.graph_db:
            health_status["services"]["graph_db"] = {"status": "configured"}
        else:
            health_status["services"]["graph_db"] = {"status": "not_configured"}
    except Exception:
        health_status["services"]["graph_db"] = {"status": "not_configured"}

    return health_status


def _tor_control_command(
    action: Literal["enable", "disable", "new_identity"]
) -> Tuple[bool, str, Dict[str, Any], int]:
    """Execute a Tor control port command and return status details.

    Returns a tuple of (success flag, human-readable message, tor status dict, HTTP status code).
    """

    status = get_tor_status()
    if not status.get("active"):
        return (
            False,
            "Tor control port is not reachable. Ensure Tor is running and the control port is enabled.",
            status,
            503,
        )

    try:
        from stem import Signal  # type: ignore
        from stem.control import Controller  # type: ignore
    except ImportError:
        return (
            False,
            "Tor control commands require the 'stem' package. Install it to manage Tor from the UI.",
            status,
            501,
        )

    try:
        with Controller.from_port(port=9051) as controller:
            controller.authenticate()
            if action == "enable":
                controller.set_conf("DisableNetwork", "0")
                message = "Tor network enabled; new circuits will build shortly."
            elif action == "disable":
                controller.set_conf("DisableNetwork", "1")
                message = "Tor network disabled via control port."
            else:  # action == "new_identity"
                controller.signal(Signal.NEWNYM)
                message = "Requested a new Tor identity (NEWNYM signal sent)."

    except Exception as exc:  # pragma: no cover - depends on local Tor configuration
        logging.exception("Tor control command '%s' failed", action)
        refreshed_status = get_tor_status()
        return (
            False,
            f"Unable to {action.replace('_', ' ')} due to an internal error.",
            refreshed_status,
            500,
        )

    refreshed_status = get_tor_status()
    return True, message, refreshed_status, 200


@app.get("/tor/status")
async def tor_status():
    """Expose Tor proxy status (no external network calls)."""
    status = get_tor_status()
    proxy_reachable = status.get("active", False)
    status["proxy_reachable"] = proxy_reachable
    status["timestamp"] = datetime.now().isoformat()
    return status


@app.get("/api/system/status")
async def system_status_alias(request: Request):
    """Alias for /api/health to match frontend expectations."""
    return await health_check(request)


@app.get("/health")
@limiter.limit("300/minute")  # Higher limit for health checks
async def health_fallback(request: Request):
    """Fallback health endpoint without /api prefix for compatibility."""
    return await health_check(request)


@app.get("/api/anonymity/tor/status")
async def anonymity_tor_status():
    """Alias for /tor/status under /api/anonymity path."""
    return await tor_status()


@app.post("/api/anonymity/tor/enable")
async def anonymity_tor_enable():
    """Enable Tor networking via the control port."""

    success, message, status, status_code = _tor_control_command("enable")
    return JSONResponse(
        {"success": success, "message": message, "status": status}, status_code=status_code
    )


@app.post("/api/anonymity/tor/disable")
async def anonymity_tor_disable():
    """Disable Tor networking via the control port."""

    success, message, status, status_code = _tor_control_command("disable")
    return JSONResponse(
        {"success": success, "message": message, "status": status}, status_code=status_code
    )


@app.post("/api/anonymity/tor/new-identity")
async def anonymity_tor_new_identity():
    """Request a new Tor identity using the NEWNYM signal."""

    success, message, status, status_code = _tor_control_command("new_identity")
    return JSONResponse(
        {"success": success, "message": message, "status": status}, status_code=status_code
    )


@app.get("/api/capabilities", response_model=List[CapabilityModel])
async def list_capabilities():
    """List registered capabilities (static registry for now)."""
    out = []
    for cap_id, cap in CAPABILITY_REGISTRY.items():
        out.append(
            CapabilityModel(
                id=cap.id,
                name=cap.name,
                description=cap.description,
                category=cap.category,
                version=cap.version,
                inputs=cap.inputs,
                produces=list(cap.produces),
                dependencies=list(cap.dependencies),
                cost_weight=cap.cost_weight,
                risk_level=cap.risk_level,
                enabled=cap.enabled,
            )
        )
    return out


@app.get("/api/investigations/{investigation_id}/plan", response_model=PlanModel)
async def get_investigation_plan(
    investigation_id: str, user_id: Optional[str] = Depends(verify_token)
):
    """Return (build if absent) the plan for an investigation."""
    store = app.state.investigation_manager
    # Load investigation to verify ownership
    inv = await store.get_investigation(investigation_id, owner_id=user_id)
    if not inv:
        raise HTTPException(status_code=404, detail="Investigation not found")

    # Try to get or build plan
    try:
        # Use the same adapter module path as imported at top
        from investigations.investigation_adapter import (  # type: ignore
            PersistentInvestigationStore,
        )

        if isinstance(store, PersistentInvestigationStore) and hasattr(
            store, "_load_or_build_plan"
        ):
            plan = store._load_or_build_plan(store._items[investigation_id])  # type: ignore[attr-defined]
        else:
            planner = Planner()
            plan = planner.build_plan(
                investigation_id, inv["investigation_type"], inv["targets"]
            )  # type: ignore
    except Exception:
        # Fallback: create a basic plan if advanced planning fails
        planner = Planner()
        plan = planner.build_plan(
            investigation_id, inv["investigation_type"], inv["targets"]
        )  # type: ignore

    # Extract tasks from plan
    plan_id = (
        getattr(plan, "investigation_id", None)
        or getattr(plan, "id", None)
        or investigation_id
    )
    task_iter = getattr(plan, "tasks", None) or (
        plan.get("tasks", []) if isinstance(plan, dict) else []
    )

    tasks_out: List[PlannedTaskModel] = []
    for t in task_iter:
        tasks_out.append(
            PlannedTaskModel(
                id=str(
                    getattr(
                        t,
                        "id",
                        getattr(
                            t, "task_id", t.get("id") if isinstance(t, dict) else ""
                        ),
                    )
                ),
                capability_id=str(
                    getattr(
                        t,
                        "capability_id",
                        getattr(
                            t,
                            "capability",
                            t.get("capability_id") if isinstance(t, dict) else "",
                        ),
                    )
                ),
                inputs=(
                    getattr(t, "inputs", t.get("inputs") if isinstance(t, dict) else {})
                    or {}
                ),
                depends_on=(
                    getattr(
                        t,
                        "depends_on",
                        t.get("depends_on") if isinstance(t, dict) else [],
                    )
                    or []
                ),
                status=str(
                    getattr(
                        t,
                        "status",
                        getattr(
                            t,
                            "state",
                            t.get("status") if isinstance(t, dict) else "unknown",
                        ),
                    )
                ),
            )
        )

    return PlanModel(investigation_id=str(plan_id), tasks=tasks_out)


@app.post("/api/investigations/{investigation_id}/execute/all")
async def execute_all_tasks(
    investigation_id: str, user_id: Optional[str] = Depends(verify_token)
):
    inv = await app.state.investigation_manager.get_investigation(
        investigation_id, owner_id=user_id
    )
    if not inv:
        raise HTTPException(status_code=404, detail="Investigation not found")
    await app.state.execution_engine.run_all(investigation_id)
    return {"message": "Execution complete"}


@app.get("/api/investigations/{investigation_id}/evidence/provenance")
async def investigation_provenance(
    investigation_id: str, user_id: Optional[str] = Depends(verify_token)
):
    inv = await app.state.investigation_manager.get_investigation(
        investigation_id, owner_id=user_id
    )
    if not inv:
        raise HTTPException(status_code=404, detail="Investigation not found")
    from evidence.store import get_default_store

    prov = compute_investigation_provenance(get_default_store(), investigation_id)
    return prov


# ============================================================================
# Geospatial Intelligence (Placeholder Endpoint)
# ============================================================================


@app.get("/api/geo")
async def geo_snapshot():
    """Return a lightweight snapshot of geospatial intelligence data.
    Currently returns placeholder points and flight routes for the mapping
    widget. In future iterations this will aggregate:
      * Resolved IP geolocations (network / infrastructure module)
      * Flight paths (aviation intelligence module)
      * Potential infrastructure relationship lines

    Response schema:
    {
      "generated_at": ISO8601,
      "ip_points": [ { ip, lat, lon, asn, label } ],
                    "flight_routes": [
                        {
                            flight,
                            from: {icao,lat,lon,city},
                            to: {...},
                            path: [[lat,lon],...],
                            status
                        }
                    ]
    }
    This endpoint is unauthenticated for rapid internal dashboard rendering.
    DO NOT expose publicly without access controls.
    """
    # Placeholder sample data; coordinates approximate.
    ip_points = [
        {
            "ip": "8.8.8.8",
            "lat": 37.751,
            "lon": -97.822,
            "asn": "AS15169",
            "label": "Public DNS",
        },
        {
            "ip": "1.1.1.1",
            "lat": -33.494,
            "lon": 143.2104,
            "asn": "AS13335",
            "label": "Resolver",
        },
        {
            "ip": "203.0.113.10",
            "lat": 51.509,
            "lon": -0.118,
            "asn": "AS64500",
            "label": "Sample Infra",
        },
    ]

    flight_routes = [
        {
            "flight": "AB123",
            "from": {
                "icao": "KJFK",
                "lat": 40.6413,
                "lon": -73.7781,
                "city": "New York",
            },
            "to": {
                "icao": "EGLL",
                "lat": 51.4700,
                "lon": -0.4543,
                "city": "London",
            },
            "path": [
                [40.6413, -73.7781],
                [45.0, -50.0],  # Mid-Atlantic waypoint (approx)
                [51.4700, -0.4543],
            ],
            "status": "enroute",
        }
    ]

    return {
        "generated_at": datetime.now(timezone.utc).isoformat().replace("+00:00", "Z"),
        "ip_points": ip_points,
        "flight_routes": flight_routes,
    }


@app.post("/api/investigations")
async def create_investigation(
    investigation: InvestigationCreate,
    user_id: Optional[str] = Depends(rate_limit(limit=15, window_seconds=60)),
):
    """Create a new OSINT investigation"""
    try:
        # Ensure the dependency provided a user id (rate_limit may return None)
        if not user_id:
            raise HTTPException(status_code=401, detail="Authentication required")

        # Validate OPSEC policies
        for target in investigation.targets:
            policy_result = enforce_policy(
                operation_type="investigation_create", target=target, actor=user_id
            )
            if not policy_result["allowed"]:
                raise HTTPException(
                    status_code=403,
                    detail=(
                        "OPSEC policy violation for target "
                        f"{target}: {policy_result['reason']}"
                    ),
                )

        # Create investigation
        investigation_id = await app.state.investigation_manager.create_investigation(
            name=investigation.name,
            description=investigation.description,
            targets=investigation.targets,
            investigation_type=investigation.investigation_type,
            priority=investigation.priority,
            tags=investigation.tags,
            owner_id=user_id,
            scheduled_start=investigation.scheduled_start,
            auto_reporting=investigation.auto_reporting,
        )

        # Log audit trail
        audit_trail.log_operation(
            operation="investigation_created",
            actor=user_id,
            target=investigation_id,
            metadata={
                "name": investigation.name,
                "targets": investigation.targets,
                "type": investigation.investigation_type,
            },
        )

        return {
            "investigation_id": investigation_id,
            "status": "created",
            "message": "Investigation created successfully",
        }

    except Exception as e:
        logging.error(f"Failed to create investigation: {e}")
        raise HTTPException(status_code=500, detail=str(e))


@app.get("/api/investigations")
async def list_investigations(
    skip: int = 0,
    limit: int = 50,
    status: Optional[str] = None,
    include_archived: bool = False,
    include_meta: bool = False,
    user_id: Optional[str] = Depends(verify_token),
):
    """List user's investigations with optional filters and metadata.

    Query Params:
      skip, limit: pagination window
      status: optional status filter (created|running|completed|archived)
      include_archived: if true include archived items alongside active
      include_meta: if true wrap items with {items:[], meta:{total,skip,limit}}
    """
    try:
        result = await app.state.investigation_manager.list_investigations(
            owner_id=user_id,
            skip=skip,
            limit=limit,
            status_filter=status,
            include_archived=include_archived,
            include_meta=include_meta,
        )
        return result
    except Exception as e:
        logging.error(f"Failed to list investigations: {e}")
        raise HTTPException(status_code=500, detail=str(e))


@app.get("/api/investigations/{investigation_id}")
async def get_investigation(
    investigation_id: str, user_id: Optional[str] = Depends(verify_token)
):
    """Get investigation details with results"""
    try:
        investigation = await app.state.investigation_manager.get_investigation(
            investigation_id=investigation_id, owner_id=user_id
        )
        if not investigation:
            raise HTTPException(status_code=404, detail="Investigation not found")

        return investigation
    except Exception as e:
        logging.error(f"Failed to get investigation: {e}")
        raise HTTPException(status_code=500, detail=str(e))


@app.post("/api/investigations/{investigation_id}/start")
async def start_investigation(
    investigation_id: str,
    user_id: Optional[str] = Depends(rate_limit(limit=30, window_seconds=300)),
):
    """Start OSINT investigation execution"""
    try:
        # Start investigation
        await app.state.investigation_manager.start_investigation(
            investigation_id=investigation_id, owner_id=user_id
        )

        # Broadcast real-time update
        await app.state.ws_manager.broadcast_investigation_update(
            investigation_id=investigation_id,
            data={
                "type": "investigation_started",
                "status": "running",
                "message": "Investigation started",
                "investigation_id": investigation_id,
            },
        )

        return {"status": "started", "investigation_id": investigation_id}
    except Exception as e:
        logging.error(f"Failed to start investigation: {e}")
        raise HTTPException(status_code=500, detail=str(e))


@app.post("/api/investigations/{investigation_id}/pause")
async def pause_investigation(
    investigation_id: str,
    user_id: Optional[str] = Depends(rate_limit(limit=30, window_seconds=300)),
):
    """Pause an active investigation"""
    try:
        manager = getattr(app.state, "investigation_manager", None)
        if not manager:
            raise HTTPException(
                status_code=503, detail="Investigation manager unavailable"
            )

        investigation = await manager.get_investigation(investigation_id)
        if not investigation:
            raise HTTPException(status_code=404, detail="Investigation not found")

        status_value = getattr(investigation.status, "value", investigation.status)
        active_value = (
            InvestigationStatus.ACTIVE.value
            if InvestigationStatus is not None
            else "active"
        )
        if status_value != active_value:
            raise HTTPException(
                status_code=409,
                detail="Investigation is not active and cannot be paused",
            )

        paused = await manager.pause_investigation(investigation_id)
        if not paused:
            raise HTTPException(
                status_code=500, detail="Unable to pause investigation"
            )

        await app.state.ws_manager.broadcast_investigation_update(
            investigation_id=investigation_id,
            data={
                "type": "investigation_paused",
                "status": "paused",
                "message": "Investigation paused",
                "investigation_id": investigation_id,
            },
        )

        return {
            "status": "paused",
            "investigation_id": investigation_id,
            "message": "Investigation paused successfully",
        }
    except HTTPException:
        raise
    except Exception as e:
        logging.error(f"Failed to pause investigation: {e}")
        raise HTTPException(status_code=500, detail=str(e))


@app.post("/api/investigations/{investigation_id}/resume")
async def resume_investigation(
    investigation_id: str,
    user_id: Optional[str] = Depends(rate_limit(limit=30, window_seconds=300)),
):
    """Resume a paused investigation"""
    try:
        manager = getattr(app.state, "investigation_manager", None)
        if not manager:
            raise HTTPException(
                status_code=503, detail="Investigation manager unavailable"
            )

        investigation = await manager.get_investigation(investigation_id)
        if not investigation:
            raise HTTPException(status_code=404, detail="Investigation not found")

        status_value = getattr(investigation.status, "value", investigation.status)
        paused_value = (
            InvestigationStatus.PAUSED.value
            if InvestigationStatus is not None
            else "paused"
        )
        if status_value != paused_value:
            raise HTTPException(
                status_code=409,
                detail="Investigation is not paused and cannot be resumed",
            )

        resumed = await manager.resume_investigation(investigation_id)
        if not resumed:
            raise HTTPException(
                status_code=500, detail="Unable to resume investigation"
            )

        await app.state.ws_manager.broadcast_investigation_update(
            investigation_id=investigation_id,
            data={
                "type": "investigation_resumed",
                "status": "active",
                "message": "Investigation resumed",
                "investigation_id": investigation_id,
            },
        )

        return {
            "status": "active",
            "investigation_id": investigation_id,
            "message": "Investigation resumed successfully",
        }
    except HTTPException:
        raise
    except Exception as e:
        logging.error(f"Failed to resume investigation: {e}")
        raise HTTPException(status_code=500, detail=str(e))


@app.post("/api/investigations/{investigation_id}/stop")
async def stop_investigation(
    investigation_id: str,
    user_id: Optional[str] = Depends(rate_limit(limit=30, window_seconds=300)),
):
    """Hard stop an investigation"""
    try:
        manager = getattr(app.state, "investigation_manager", None)
        if not manager:
            raise HTTPException(
                status_code=503, detail="Investigation manager unavailable"
            )

        investigation = await manager.get_investigation(investigation_id)
        if not investigation:
            raise HTTPException(status_code=404, detail="Investigation not found")

        status_value = getattr(investigation.status, "value", investigation.status)
        active_value = (
            InvestigationStatus.ACTIVE.value
            if InvestigationStatus is not None
            else "active"
        )
        paused_value = (
            InvestigationStatus.PAUSED.value
            if InvestigationStatus is not None
            else "paused"
        )
        if status_value not in (active_value, paused_value):
            raise HTTPException(
                status_code=409,
                detail="Investigation is not running or paused and cannot be stopped",
            )

        stopped = await manager.stop_investigation(investigation_id)
        if not stopped:
            raise HTTPException(
                status_code=500, detail="Unable to stop investigation"
            )

        await app.state.ws_manager.broadcast_investigation_update(
            investigation_id=investigation_id,
            data={
                "type": "investigation_stopped",
                "status": "archived",
                "message": "Investigation stopped",
                "investigation_id": investigation_id,
            },
        )

        return {
            "status": "archived",
            "investigation_id": investigation_id,
            "message": "Investigation stopped successfully",
        }
    except HTTPException:
        raise
    except Exception as e:
        logging.error(f"Failed to stop investigation: {e}")
        raise HTTPException(status_code=500, detail=str(e))


@app.get("/api/investigations/{investigation_id}/tasks")
async def investigation_tasks(
    investigation_id: str,
    skip: int = 0,
    limit: int = 100,
    status: Optional[str] = None,
    task_type: Optional[str] = None,
    include_meta: bool = False,
    user_id: Optional[str] = Depends(verify_token),
):
    """Return detailed (optionally filtered/paginated) task list.

    Query params:
      skip, limit: pagination window.
      status: optional status filter
      task_type: optional task type filter
      include_meta: if true include metadata
    """
    try:
        tasks = await app.state.investigation_manager.list_tasks(
            owner_id=user_id,
            investigation_id=investigation_id,
            skip=skip,
            limit=limit,
            status=status,
            task_type=task_type,
            include_meta=include_meta,
        )

        # Accept either a dict container or a list; if dict ensure investigation matches
        if (
            isinstance(tasks, dict)
            and tasks.get("investigation_id") != investigation_id
        ):
            raise HTTPException(status_code=404, detail="Investigation not found")

        return tasks
    except HTTPException:
        raise
    except Exception as e:
        logging.error(f"Failed to get tasks: {e}")
        raise HTTPException(status_code=500, detail=str(e))


@app.get("/api/modules")
async def list_modules():
    """List all available OSINT modules with their metadata."""
    modules = []
    for name, info in MODULE_REGISTRY.items():
        modules.append(
            ModuleInfo(
                name=name,
                description=info["description"],
                category=info["category"],
                class_name=info["class"].__name__,
            )
        )
    return modules


@app.get("/api/modules/categories")
async def list_module_categories():
    """List all available module categories."""
    return {"categories": list(CATEGORIES.keys())}


@app.get("/api/modules/category/{category}", response_model=List[ModuleInfo])
async def get_modules_by_category_endpoint(category: str):
    """Get all modules in a specific category."""
    if category not in CATEGORIES:
        raise HTTPException(status_code=404, detail=f"Category '{category}' not found")
    modules = []
    for name, info in MODULE_REGISTRY.items():
        if info["category"] == category:
            modules.append(
                ModuleInfo(
                    name=name,
                    description=info["description"],
                    category=info["category"],
                    class_name=info["class"].__name__,
                )
            )
    return modules


@app.post("/api/modules/execute")
async def execute_module(
    request: ModuleExecutionRequest,
    user_id: Optional[str] = Depends(rate_limit(limit=10, window_seconds=300)),
):
    """Execute an OSINT module with given parameters."""
    import time

    start_time = time.time()
    try:
        # Get the module instance
        module_instance = get_module(request.module_name)
        if module_instance is None:
            raise HTTPException(
                status_code=404, detail=f"Module '{request.module_name}' not found"
            )

        # Log the operation
        audit_trail.log_operation(
            operation="module_execute",
            actor=user_id or "anonymous",
            target=f"module:{request.module_name}",
            metadata={"parameters": request.parameters},
        )

        # Execute the module based on its type
        result = None

        # Priority list of execution methods to check
        execution_methods = [
            "search",
            "analyze_company",
            "analyze_domain",
            "analyze_email",
            "analyze_crypto_address",
            "enumerate",
            "scrape",
            "fetch_snapshots",
            "get_history",
            "scrape_profiles",
            "dork",
        ]

        # Try specific execution methods first
        method_found = False
        for method_name in execution_methods:
            if hasattr(module_instance, method_name):
                method = getattr(module_instance, method_name)
                result = method(**request.parameters)
                method_found = True
                break

        # If no specific method found, try pattern-based methods
        if not method_found:
            # Get all callable methods that match execution patterns
            method_patterns = [
                "analyze_",
                "search_",
                "scan_",
                "track_",
                "monitor_",
                "comprehensive_",
            ]
            module_methods = [
                m
                for m in dir(module_instance)
                if callable(getattr(module_instance, m)) and not m.startswith("_")
            ]

            # Find the first method that matches our patterns
            execution_method = None
            for method_name in module_methods:
                if any(method_name.startswith(pattern) for pattern in method_patterns):
                    execution_method = method_name
                    break

            if execution_method:
                method = getattr(module_instance, execution_method)
                result = method(**request.parameters)
                method_found = True

        if not method_found:
            raise HTTPException(
                status_code=400,
                detail=f"Module '{request.module_name}' does not have a supported execution method. "
                f"Expected one of: {', '.join(execution_methods)}",
            )

        execution_time = time.time() - start_time

        return ModuleExecutionResponse(
            status="success",
            module_name=request.module_name,
            result=result,
            execution_time=execution_time,
        )

    except ValueError as e:
        # Module not found
        raise HTTPException(status_code=404, detail=str(e))
    except Exception as e:
        execution_time = time.time() - start_time

        # Log the error
        audit_trail.log_operation(
            operation="module_execute_error",
            actor=user_id or "anonymous",
            target=f"module:{request.module_name}",
            metadata={"error": str(e), "parameters": request.parameters},
        )

        return ModuleExecutionResponse(
            status="error",
            module_name=request.module_name,
            error=str(e),
            execution_time=execution_time,
        )


@app.get("/api/modules/{module_name}")
async def get_module_info(module_name: str):
    """Get detailed information about a specific module."""
    if module_name not in MODULE_REGISTRY:
        raise HTTPException(status_code=404, detail=f"Module '{module_name}' not found")

    info = MODULE_REGISTRY[module_name]
    return {
        "name": module_name,
        "description": info["description"],
        "category": info["category"],
        "class_name": info["class"].__name__,
        "methods": [
            method for method in dir(info["class"]) if not method.startswith("_")
        ],
    }


# =========================================================================
# Dev Helper Endpoint (JWT issuance) - guarded by env flag
# =========================================================================


@app.post("/api/dev/token")
async def dev_token(sub: str = "dev-user", expires_minutes: int = 60):
    """Issue a development JWT for local VS Code extension.
    Enabled ONLY in development mode with ENABLE_DEV_AUTH=1.
    NEVER enable this in production.
    """
    # Strict environment check - must be development AND explicitly enabled
    if AppConfig.ENVIRONMENT != "development":
        raise HTTPException(status_code=404, detail="Not found")

    if os.getenv("ENABLE_DEV_AUTH") != "1":
        raise HTTPException(status_code=403, detail="Dev auth disabled")

    # Log security warning
    logging.warning(
        f"DEV AUTH: Issuing development token for user={sub}. "
        "This should NEVER happen in production!"
    )

    now = datetime.utcnow()
    payload = {
        "sub": sub,
        "iat": int(now.timestamp()),
        "exp": int((now + timedelta(minutes=expires_minutes)).timestamp()),
        "scopes": ["investigations:read", "investigations:write"],
        "env": "development",  # Mark as dev token
    }
    token = jwt.encode(payload, AppConfig.SECRET_KEY, algorithm="HS256")
    return {
        "token": token,
        "expires_in": expires_minutes * 60,
        "warning": "Development token only",
    }


@app.post("/api/ai/analyze")
async def ai_analysis(
    request: AIAnalysisRequest,
    user_id: Optional[str] = Depends(rate_limit(limit=10, window_seconds=300)),
):
    """Request AI analysis of investigation data"""
    try:
        # Get investigation data
        investigation = await app.state.investigation_manager.get_investigation(
            investigation_id=request.investigation_id, owner_id=user_id
        )

        if not investigation:
            raise HTTPException(status_code=404, detail="Investigation not found")

        # Perform AI analysis
        analysis_result = await app.state.ai_engine.analyze_investigation(
            investigation_data=investigation,
            analysis_type=request.analysis_type,
            context=request.context,
            include_raw_data=request.include_raw_data,
        )

        # Store analysis result
        await app.state.investigation_manager.store_ai_analysis(
            investigation_id=request.investigation_id,
            analysis_type=request.analysis_type,
            result=analysis_result,
        )

        return analysis_result

    except Exception as e:
        logging.error(f"AI analysis failed: {e}")
        raise HTTPException(status_code=500, detail=str(e))


@app.post("/api/reports/generate")
async def generate_report(
    investigation_id: str,
    report_type: str = "executive_summary",
    format: str = "pdf",
    include_charts: bool = True,
    user_id: Optional[str] = Depends(rate_limit(limit=5, window_seconds=300)),
):
    """Generate investigation report with enhanced features"""
    try:
        # Get investigation
        investigation = await app.state.investigation_manager.get_investigation(
            investigation_id=investigation_id, owner_id=user_id
        )

        if not investigation:
            raise HTTPException(status_code=404, detail="Investigation not found")

        # Generate enhanced report data
        if report_type == "executive_summary":
            report_data = app.state.reporting_engine.generate_executive_summary(
                investigation
            )
        else:
            # For other report types, use the existing method or create comprehensive report
            report_data = {
                "investigation_id": investigation_id,
                "generated_at": datetime.now().isoformat(),
                "title": f"{report_type.replace('_', ' ').title()} Report",
                "executive_summary": f"Comprehensive {report_type} analysis for investigation {investigation_id}",
                "key_findings": [
                    "Investigation data analysis",
                    "Intelligence correlation",
                    "Risk assessment",
                ],
                "recommendations": [
                    "Review findings",
                    "Implement security measures",
                    "Monitor ongoing activity",
                ],
            }

        # Generate PDF if requested
        if format == "pdf":
            pdf_path = app.state.reporting_engine.generate_pdf_report(
                report_data,
                template_name=report_type,
                filename=f"report_{investigation_id}_{datetime.now().strftime('%Y%m%d_%H%M%S')}.pdf",
            )

            return {
                "report_id": f"report_{investigation_id}_{datetime.now().strftime('%Y%m%d_%H%M%S')}",
                "download_url": f"/api/reports/download/{os.path.basename(pdf_path)}",
                "format": "pdf",
                "generated_at": datetime.now().isoformat(),
                "file_path": pdf_path,
            }

        # Return JSON report
        return {
            "report_data": report_data,
            "format": "json",
            "generated_at": datetime.now().isoformat(),
        }

    except Exception as e:
        logging.error(f"Report generation failed: {e}")
        raise HTTPException(status_code=500, detail=str(e))


@app.get("/api/reports/download/{filename}")
async def download_report(filename: str):
    """Download generated report file"""
    try:
        from fastapi.responses import FileResponse

        reports_dir = Path("output/reports")
        file_path = reports_dir / filename

        if not file_path.exists():
            raise HTTPException(status_code=404, detail="Report file not found")

        return FileResponse(
            path=file_path, filename=filename, media_type="application/pdf"
        )

    except Exception as e:
        logging.error(f"Report download failed: {e}")
        raise HTTPException(status_code=500, detail=str(e))


@app.post("/api/reports/schedule")
async def schedule_report(
    schedule_data: Dict[str, Any],
    user_id: Optional[str] = Depends(rate_limit(limit=10, window_seconds=300)),
):
    """Schedule recurring reports"""
    # Ensure the dependency provided a user id (verify_token may return None)
    if not user_id:
        raise HTTPException(status_code=401, detail="Authentication required")

    try:
        # Try the canonical package locations first (matches other imports above)
        try:
            from reporting.reporting_engine import ReportSchedule  # type: ignore
        except Exception:
            try:
                from reporting.report_scheduler import ReportSchedule  # type: ignore
            except Exception:
                # Minimal fallback dataclass for environments where the reporting
                # package is not installed; keeps the API usable for basic scheduling.
                from dataclasses import dataclass, field
                from typing import Optional, Dict, Any, List

                @dataclass
                class ReportSchedule:
                    report_id: str
                    name: str
                    template: str
                    frequency: str
                    recipients: List[str]
                    filters: Dict[str, Any] = field(default_factory=dict)
                    enabled: bool = True
                    next_run: Optional[datetime] = None

        schedule = ReportSchedule(
            report_id=schedule_data.get(
                "report_id", f"scheduled_{datetime.now().strftime('%Y%m%d_%H%M%S')}"
            ),
            name=schedule_data["name"],
            template=schedule_data.get("template", "executive_summary"),
            frequency=schedule_data["frequency"],  # daily, weekly, monthly
            recipients=schedule_data["recipients"],
            filters=schedule_data.get("filters", {}),
            enabled=schedule_data.get("enabled", True),
        )

        schedule_id = await app.state.report_scheduler.schedule_report(schedule)

        return {
            "schedule_id": schedule_id,
            "next_run": schedule.next_run.isoformat() if schedule.next_run else None,
            "status": "scheduled",
        }

    except Exception as e:
        logging.error(f"Report scheduling failed: {e}")
        raise HTTPException(status_code=500, detail=str(e))


@app.delete("/api/reports/schedule/{schedule_id}")
async def remove_scheduled_report(
    schedule_id: str, user_id: Optional[str] = Depends(verify_token)
):
    """Remove a scheduled report"""
    try:
        app.state.report_scheduler.remove_schedule(schedule_id)

        # Also remove from reporting engine
        if schedule_id in app.state.reporting_engine.schedules:
            del app.state.reporting_engine.schedules[schedule_id]

        return {"status": "removed", "schedule_id": schedule_id}

    except Exception as e:
        logging.error(f"Failed to remove scheduled report: {e}")
        raise HTTPException(status_code=500, detail=str(e))


# =========================================================================
# Natural Language Command Processing
# =========================================================================


class NLPCommandRequest(BaseModel):
    """Request for natural language command"""

    command: str = Field(
        ..., description="Natural language command to parse and execute"
    )
    investigation_id: Optional[str] = Field(
        None, description="Optional investigation ID to link execution"
    )
    execute: bool = Field(
        False, description="Whether to execute the command or just parse it"
    )


@app.post("/api/nlp/parse")
async def parse_nlp_command(
    request: NLPCommandRequest,
    user_id: Optional[str] = Depends(rate_limit(limit=20, window_seconds=60)),
):
    """Parse natural language command and return execution plan"""
    try:
        from core.nlp_command_parser import NLPCommandParser

        parser = NLPCommandParser()
        parsed = parser.parse(request.command)

        return {
            "intent": parsed.intent.value,
            "target_type": parsed.target_type.value,
            "target": parsed.target,
            "modules": parsed.modules,
            "parameters": parsed.parameters,
            "confidence": parsed.confidence,
            "raw_command": parsed.raw_command,
        }

    except Exception as e:
        logging.error(f"NLP parsing failed: {e}")
        raise HTTPException(status_code=500, detail=str(e))


@app.post("/api/nlp/execute")
async def execute_nlp_command(
    request: NLPCommandRequest,
    user_id: Optional[str] = Depends(rate_limit(limit=10, window_seconds=300)),
):
    """Parse and execute natural language command"""
    try:
        from core.nlp_command_parser import NLPCommandParser

        parser = NLPCommandParser()
        parsed = parser.parse(request.command)

        if parsed.confidence < 0.5:
            return {
                "status": "low_confidence",
                "message": f"Command confidence is low ({parsed.confidence:.2f}). Please rephrase.",
                "parsed": {
                    "intent": parsed.intent.value,
                    "target_type": parsed.target_type.value,
                    "target": parsed.target,
                },
            }

        # Execute the modules
        results = {}
        for module_name in parsed.modules:
            try:
                module_instance = get_module(module_name)
                if not module_instance:
                    results[module_name] = {"error": "Module not found"}
                    continue

                # Execute based on module capabilities
                if hasattr(module_instance, "search"):
                    result = module_instance.search(target=parsed.target)
                elif hasattr(module_instance, "analyze"):
                    result = module_instance.analyze(target=parsed.target)
                else:
                    result = {"message": "Module executed but no standard method found"}

                results[module_name] = result

            except Exception as e:
                logging.error(f"Module {module_name} execution failed: {e}")
                results[module_name] = {"error": str(e)}

        return {
            "status": "executed",
            "command": request.command,
            "parsed": {
                "intent": parsed.intent.value,
                "target_type": parsed.target_type.value,
                "target": parsed.target,
                "modules": parsed.modules,
                "confidence": parsed.confidence,
            },
            "results": results,
            "investigation_id": request.investigation_id,
        }

    except Exception as e:
        logging.error(f"NLP execution failed: {e}")
        raise HTTPException(status_code=500, detail=str(e))


@app.get("/api/nlp/examples")
async def get_nlp_examples():
    """Get example natural language commands"""
    try:
        from core.nlp_command_parser import NLPCommandParser

        parser = NLPCommandParser()
        examples = parser.get_example_commands()

        return {"examples": examples, "count": len(examples)}

    except Exception as e:
        logging.error(f"Failed to get NLP examples: {e}")
        raise HTTPException(status_code=500, detail=str(e))


# =========================================================================
# Chat History Management
# =========================================================================


class ChatMessageRequest(BaseModel):
    """Request to add chat message"""

    conversation_id: str = Field(..., description="Conversation ID")
    role: str = Field(..., description="Message role (user or assistant)")
    content: str = Field(..., description="Message content")
    metadata: Optional[Dict[str, Any]] = Field(None, description="Optional metadata")


class CreateConversationRequest(BaseModel):
    """Request to create conversation"""

    investigation_id: Optional[str] = Field(
        None, description="Optional investigation ID"
    )
    title: str = Field("New Conversation", description="Conversation title")
    metadata: Optional[Dict[str, Any]] = Field(None, description="Optional metadata")


@app.post("/api/chat/conversations")
async def create_chat_conversation(
    request: CreateConversationRequest,
    user_id: Optional[str] = Depends(rate_limit(limit=50, window_seconds=3600)),
):
    """Create a new chat conversation"""
    try:
        from core.chat_history_manager import ChatHistoryManager

        manager = ChatHistoryManager()
        conversation_id = manager.create_conversation(
            investigation_id=request.investigation_id,
            title=request.title,
            metadata=request.metadata or {},
        )

        return {
            "conversation_id": conversation_id,
            "investigation_id": request.investigation_id,
            "title": request.title,
            "created_at": datetime.now().isoformat(),
        }

    except Exception as e:
        logging.error(f"Failed to create conversation: {e}")
        raise HTTPException(status_code=500, detail=str(e))


@app.post("/api/chat/messages")
async def add_chat_message(
    request: ChatMessageRequest,
    user_id: Optional[str] = Depends(rate_limit(limit=100, window_seconds=3600)),
):
    """Add a message to a conversation"""
    try:
        from core.chat_history_manager import ChatHistoryManager

        manager = ChatHistoryManager()
        message_id = manager.add_message(
            conversation_id=request.conversation_id,
            role=request.role,
            content=request.content,
            metadata=request.metadata or {},
        )

        return {
            "message_id": message_id,
            "conversation_id": request.conversation_id,
            "timestamp": datetime.now().isoformat(),
        }

    except Exception as e:
        logging.error(f"Failed to add message: {e}")
        raise HTTPException(status_code=500, detail=str(e))


@app.get("/api/chat/conversations/{conversation_id}")
async def get_chat_conversation(
    conversation_id: str, user_id: Optional[str] = Depends(verify_token)
):
    """Get a conversation with all messages"""
    try:
        from core.chat_history_manager import ChatHistoryManager

        manager = ChatHistoryManager()
        conversation = manager.get_conversation(conversation_id)

        if not conversation:
            raise HTTPException(status_code=404, detail="Conversation not found")

        return {
            "id": conversation.id,
            "investigation_id": conversation.investigation_id,
            "title": conversation.title,
            "created_at": conversation.created_at,
            "updated_at": conversation.updated_at,
            "messages": [
                {
                    "id": msg.id,
                    "role": msg.role,
                    "content": msg.content,
                    "timestamp": msg.timestamp,
                    "metadata": msg.metadata,
                }
                for msg in conversation.messages
            ],
            "metadata": conversation.metadata,
        }

    except HTTPException:
        raise
    except Exception as e:
        logging.error(f"Failed to get conversation: {e}")
        raise HTTPException(status_code=500, detail=str(e))


@app.get("/api/chat/conversations")
async def list_chat_conversations(
    investigation_id: Optional[str] = None,
    limit: int = 50,
    offset: int = 0,
    user_id: Optional[str] = Depends(verify_token),
):
    """List all conversations"""
    try:
        from core.chat_history_manager import ChatHistoryManager

        manager = ChatHistoryManager()
        conversations = manager.list_conversations(
            investigation_id=investigation_id, limit=limit, offset=offset
        )

        return {"conversations": conversations, "count": len(conversations)}

    except Exception as e:
        logging.error(f"Failed to list conversations: {e}")
        raise HTTPException(status_code=500, detail=str(e))


@app.delete("/api/chat/conversations/{conversation_id}")
async def delete_chat_conversation(
    conversation_id: str, user_id: Optional[str] = Depends(verify_token)
):
    """Delete a conversation"""
    try:
        from core.chat_history_manager import ChatHistoryManager

        manager = ChatHistoryManager()
        deleted = manager.delete_conversation(conversation_id)

        if not deleted:
            raise HTTPException(status_code=404, detail="Conversation not found")

        return {"status": "deleted", "conversation_id": conversation_id}

    except HTTPException:
        raise
    except Exception as e:
        logging.error(f"Failed to delete conversation: {e}")
        raise HTTPException(status_code=500, detail=str(e))


@app.get("/api/chat/search")
async def search_chat_messages(
    query: str, limit: int = 50, user_id: Optional[str] = Depends(verify_token)
):
    """Search messages by content"""
    try:
        from core.chat_history_manager import ChatHistoryManager

        manager = ChatHistoryManager()
        results = manager.search_messages(query=query, limit=limit)

        return {"results": results, "count": len(results), "query": query}

    except Exception as e:
        logging.error(f"Failed to search messages: {e}")
        raise HTTPException(status_code=500, detail=str(e))


@app.get("/api/chat/stats")
async def get_chat_stats(user_id: Optional[str] = Depends(verify_token)):
    """Get chat history statistics"""
    try:
        from core.chat_history_manager import ChatHistoryManager

        manager = ChatHistoryManager()
        stats = manager.get_stats()

        return stats

    except Exception as e:
        logging.error(f"Failed to get chat stats: {e}")
        raise HTTPException(status_code=500, detail=str(e))


@app.get("/api/chat/conversations/{conversation_id}/export")
async def export_chat_conversation(
    conversation_id: str,
    format: str = "json",
    user_id: Optional[str] = Depends(verify_token),
):
    """Export a conversation to file"""
    try:
        from core.chat_history_manager import ChatHistoryManager
        from fastapi.responses import FileResponse

        manager = ChatHistoryManager()
        filepath = manager.export_conversation(conversation_id, format=format)

        if not filepath:
            raise HTTPException(status_code=404, detail="Conversation not found")

        return FileResponse(path=filepath, filename=os.path.basename(filepath))

    except HTTPException:
        raise
    except Exception as e:
        logging.error(f"Failed to export conversation: {e}")
        raise HTTPException(status_code=500, detail=str(e))


@app.get("/api/reports/scheduled")
async def get_scheduled_reports(user_id: Optional[str] = Depends(verify_token)):
    """Get list of scheduled reports"""
    try:
        schedules = app.state.report_scheduler.get_active_schedules()

        return {"schedules": schedules}

    except Exception as e:
        logging.error(f"Failed to get scheduled reports: {e}")
        raise HTTPException(status_code=500, detail=str(e))


@app.post("/api/reports/process-scheduled")
async def process_scheduled_reports():
    """Process all due scheduled reports (internal endpoint)"""
    try:
        processed = await app.state.report_scheduler.execute_all_due_reports()

        return {
            "processed_schedules": processed,
            "timestamp": datetime.now().isoformat(),
        }

    except Exception as e:
        logging.error(f"Failed to process scheduled reports: {e}")
        raise HTTPException(status_code=500, detail=str(e))


@app.get("/api/graph/stats")
async def get_graph_statistics(user_id: Optional[str] = Depends(verify_token)):
    """Get graph database statistics"""
    try:
        stats = await app.state.graph_db.get_graph_statistics()
        return stats

    except Exception as e:
        logging.error(f"Failed to get graph statistics: {e}")
        raise HTTPException(status_code=500, detail=str(e))


@app.post("/api/graph/entities")
async def create_graph_entity(
    entity_data: Dict[str, Any],
    user_id: Optional[str] = Depends(rate_limit(limit=50, window_seconds=300)),
):
    """Create an entity in the graph database"""
    try:
        from database.graph_database import Entity

        entity = Entity(
            id=entity_data["id"],
            type=entity_data["type"],
            name=entity_data["name"],
            properties=entity_data.get("properties", {}),
            labels=set(entity_data.get("labels", [])),
        )

        success = await app.state.graph_db.create_entity(entity)

        return {"success": success, "entity_id": entity.id}

    except Exception as e:
        logging.error(f"Failed to create graph entity: {e}")
        raise HTTPException(status_code=500, detail=str(e))


@app.post("/api/graph/relationships")
async def create_graph_relationship(
    relationship_data: Dict[str, Any],
    user_id: Optional[str] = Depends(rate_limit(limit=50, window_seconds=300)),
):
    """Create a relationship in the graph database"""
    try:
        from database.graph_database import Relationship

        relationship = Relationship(
            source_id=relationship_data["source_id"],
            target_id=relationship_data["target_id"],
            type=relationship_data["type"],
            properties=relationship_data.get("properties", {}),
            confidence=relationship_data.get("confidence", 1.0),
            source=relationship_data.get("source", ""),
        )

        success = await app.state.graph_db.create_relationship(relationship)

        return {"success": success, "relationship_type": relationship.type}

    except Exception as e:
        logging.error(f"Failed to create graph relationship: {e}")
        raise HTTPException(status_code=500, detail=str(e))


@app.get("/api/graph/entities/{entity_id}/related")
async def get_related_entities(
    entity_id: str,
    relationship_type: Optional[str] = None,
    max_depth: int = 2,
    user_id: Optional[str] = Depends(verify_token),
):
    """Get entities related to the specified entity"""
    try:
        related = await app.state.graph_db.find_related_entities(
            entity_id, relationship_type, max_depth
        )

        return {
            "entity_id": entity_id,
            "related_entities": related,
            "total_found": len(related),
        }

    except Exception as e:
        logging.error(f"Failed to get related entities: {e}")
        raise HTTPException(status_code=500, detail=str(e))


@app.get("/api/graph/entities/search")
async def search_entities(
    name: str,
    entity_type: Optional[str] = None,
    user_id: Optional[str] = Depends(verify_token),
):
    """Search for entities by name"""
    try:
        entity = await app.state.graph_db.find_entity_by_name(name, entity_type)

        if entity:
            return {
                "found": True,
                "entity": {
                    "id": entity.id,
                    "type": entity.type,
                    "name": entity.name,
                    "properties": entity.properties,
                    "labels": list(entity.labels),
                    "created_at": entity.created_at.isoformat(),
                    "updated_at": entity.updated_at.isoformat(),
                },
            }
        else:
            return {"found": False}

    except Exception as e:
        logging.error(f"Failed to search entities: {e}")
        raise HTTPException(status_code=500, detail=str(e))


@app.get("/api/graph/path")
async def find_entity_path(
    source_id: str, target_id: str, user_id: Optional[str] = Depends(verify_token)
):
    """Find the shortest path between two entities"""
    try:
        path = await app.state.graph_db.find_shortest_path(source_id, target_id)

        return {
            "source_id": source_id,
            "target_id": target_id,
            "path_found": path is not None,
            "path": path,
        }

    except Exception as e:
        logging.error(f"Failed to find entity path: {e}")
        raise HTTPException(status_code=500, detail=str(e))


@app.get("/api/graph/communities")
async def detect_communities(user_id: Optional[str] = Depends(verify_token)):
    """Detect communities/clusters in the graph"""
    try:
        communities = await app.state.graph_db.detect_communities()

        return {"communities": communities, "total_communities": len(communities)}

    except Exception as e:
        logging.error(f"Failed to detect communities: {e}")
        raise HTTPException(status_code=500, detail=str(e))


@app.get("/api/graph/centrality")
async def calculate_centrality(
    entity_type: Optional[str] = None, user_id: Optional[str] = Depends(verify_token)
):
    """Calculate centrality measures for entities"""
    try:
        centrality = await app.state.graph_db.calculate_centrality(entity_type)

        return {
            "centrality_scores": centrality,
            "entity_type_filter": entity_type,
            "total_entities": len(centrality),
        }

    except Exception as e:
        logging.error(f"Failed to calculate centrality: {e}")
        raise HTTPException(status_code=500, detail=str(e))


@app.post("/api/graph/import")
async def import_investigation_to_graph(
    investigation_id: str,
    user_id: Optional[str] = Depends(rate_limit(limit=10, window_seconds=300)),
):
    """Import investigation data into the graph database"""
    try:
        # Get investigation data
        investigation = await app.state.investigation_manager.get_investigation(
            investigation_id=investigation_id, owner_id=user_id
        )

        if not investigation:
            raise HTTPException(status_code=404, detail="Investigation not found")

        # Import to graph database
        import_result = await app.state.graph_db.import_investigation_data(
            investigation
        )

        return {
            "investigation_id": investigation_id,
            "import_result": import_result,
            "status": "completed",
        }

    except Exception as e:
        logging.error(f"Failed to import investigation to graph: {e}")
        raise HTTPException(status_code=500, detail=str(e))


@app.get("/api/graph/export")
async def export_graph_data(
    format: str = "json", user_id: Optional[str] = Depends(verify_token)
):
    """Export graph data for external analysis"""
    try:
        export_data = await app.state.graph_db.export_graph_data(format)

        if export_data:
            return {
                "export_format": format,
                "data": export_data,
                "exported_at": datetime.now().isoformat(),
            }
        else:
            raise HTTPException(status_code=500, detail="Export failed")

    except Exception as e:
        logging.error(f"Failed to export graph data: {e}")
        raise HTTPException(status_code=500, detail=str(e))


# ============================================================================
# Real-Time Intelligence Feeds API Endpoints
# ============================================================================


@app.get("/api/feeds/status")
async def get_feeds_status(user_id: Optional[str] = Depends(verify_token)):
    """Get the current status of all intelligence feeds"""
    try:
        status = await app.state.intelligence_feeds.get_feed_status()
        return {
            "feeds": status,
            "timestamp": datetime.now().isoformat(),
            "active_feeds": len([f for f in status.values() if f.get("active", False)]),
        }
    except Exception as e:
        logging.error(f"Failed to get feeds status: {e}")
        raise HTTPException(status_code=500, detail=str(e))


@app.post("/api/feeds/{feed_name}/enable")
async def enable_feed(
    feed_name: str,
    user_id: Optional[str] = Depends(rate_limit(limit=5, window_seconds=300)),
):
    """Enable a specific intelligence feed"""
    try:
        success = await app.state.intelligence_feeds.enable_feed(feed_name)
        if success:
            return {"feed_name": feed_name, "status": "enabled"}
        else:
            raise HTTPException(
                status_code=400, detail=f"Failed to enable feed: {feed_name}"
            )
    except Exception as e:
        logging.error(f"Failed to enable feed {feed_name}: {e}")
        raise HTTPException(status_code=500, detail=str(e))


@app.post("/api/feeds/{feed_name}/disable")
async def disable_feed(
    feed_name: str,
    user_id: Optional[str] = Depends(rate_limit(limit=5, window_seconds=300)),
):
    """Disable a specific intelligence feed"""
    try:
        success = await app.state.intelligence_feeds.disable_feed(feed_name)
        if success:
            return {"feed_name": feed_name, "status": "disabled"}
        else:
            raise HTTPException(
                status_code=400, detail=f"Failed to disable feed: {feed_name}"
            )
    except Exception as e:
        logging.error(f"Failed to disable feed {feed_name}: {e}")
        raise HTTPException(status_code=500, detail=str(e))


@app.get("/api/feeds/alerts")
async def get_recent_alerts(
    limit: int = 50, user_id: Optional[str] = Depends(verify_token)
):
    """Get recent intelligence alerts"""
    try:
        alerts = await app.state.intelligence_feeds.get_recent_alerts(limit)
        return {
            "alerts": alerts,
            "count": len(alerts),
            "timestamp": datetime.now().isoformat(),
        }
    except Exception as e:
        logging.error(f"Failed to get recent alerts: {e}")
        raise HTTPException(status_code=500, detail=str(e))


@app.post("/api/feeds/alerts/{alert_id}/acknowledge")
async def acknowledge_alert(
    alert_id: str, user_id: Optional[str] = Depends(verify_token)
):
    """Acknowledge an intelligence alert"""
    try:
        success = await app.state.intelligence_feeds.acknowledge_alert(
            alert_id, user_id
        )
        if success:
            return {"alert_id": alert_id, "status": "acknowledged"}
        else:
            raise HTTPException(status_code=404, detail="Alert not found")
    except Exception as e:
        logging.error(f"Failed to acknowledge alert {alert_id}: {e}")
        raise HTTPException(status_code=500, detail=str(e))


@app.post("/api/feeds/subscribe")
async def subscribe_to_alerts(
    alert_types: List[str],
    notification_channels: Optional[List[str]] = None,
    user_id: Optional[str] = Depends(verify_token),
):
    """Subscribe to specific types of intelligence alerts"""
    try:
        if notification_channels is None:
            notification_channels = ["websocket"]
        subscription_id = await app.state.intelligence_feeds.subscribe_to_alerts(
            user_id, alert_types, notification_channels
        )
        return {
            "subscription_id": subscription_id,
            "alert_types": alert_types,
            "channels": notification_channels,
            "status": "active",
        }
    except Exception as e:
        logging.error(f"Failed to create subscription: {e}")
        raise HTTPException(status_code=500, detail=str(e))


@app.delete("/api/feeds/subscription/{subscription_id}")
async def unsubscribe_from_alerts(
    subscription_id: str, user_id: Optional[str] = Depends(verify_token)
):
    """Unsubscribe from intelligence alerts"""
    try:
        success = await app.state.intelligence_feeds.unsubscribe_from_alerts(
            subscription_id, user_id
        )
        if success:
            return {"subscription_id": subscription_id, "status": "cancelled"}
        else:
            raise HTTPException(status_code=404, detail="Subscription not found")
    except Exception as e:
        logging.error(f"Failed to cancel subscription {subscription_id}: {e}")
        raise HTTPException(status_code=500, detail=str(e))


@app.get("/api/feeds/sources")
async def get_feed_sources(user_id: Optional[str] = Depends(verify_token)):
    """Get information about available intelligence feed sources"""
    try:
        sources = await app.state.intelligence_feeds.get_feed_sources()
        return {
            "sources": sources,
            "total_sources": len(sources),
            "timestamp": datetime.now().isoformat(),
        }
    except Exception as e:
        logging.error(f"Failed to get feed sources: {e}")
        raise HTTPException(status_code=500, detail=str(e))


@app.post("/api/feeds/{feed_name}/configure")
async def configure_feed_api_key(
    feed_name: str,
    config: Dict[str, Any],
    user_id: Optional[str] = Depends(rate_limit(limit=5, window_seconds=300)),
):
    """Configure API key and settings for a specific feed"""
    try:
        api_key = config.get("api_key")
        if api_key:
            success = await app.state.intelligence_feeds.configure_feed_api_key(
                feed_name, api_key
            )
            if success:
                return {"feed_name": feed_name, "status": "configured"}
            else:
                raise HTTPException(status_code=404, detail="Feed not found")
        else:
            raise HTTPException(status_code=400, detail="API key required")
    except Exception as e:
        logging.error(f"Failed to configure feed {feed_name}: {e}")
        raise HTTPException(status_code=500, detail=str(e))


@app.post("/api/feeds/custom")
async def add_custom_feed(
    feed_config: Dict[str, Any],
    user_id: Optional[str] = Depends(rate_limit(limit=2, window_seconds=3600)),
):
    """Add a custom intelligence feed source"""
    try:
        from realtime.realtime_feeds import FeedSource, FeedType

        feed = FeedSource(
            name=feed_config["name"],
            feed_type=FeedType(feed_config["feed_type"]),
            url=feed_config["url"],
            api_key=feed_config.get("api_key"),
            update_interval=feed_config.get("update_interval", 300),
            headers=feed_config.get("headers", {}),
            rate_limit=feed_config.get("rate_limit", 10),
            enabled=feed_config.get("enabled", True),
        )

        success = await app.state.intelligence_feeds.add_custom_feed(feed)
        if success:
            return {
                "feed_name": feed.name,
                "status": "added",
                "timestamp": datetime.now().isoformat(),
            }
        else:
            raise HTTPException(status_code=409, detail="Feed already exists")
    except Exception as e:
        logging.error(f"Failed to add custom feed: {e}")
        raise HTTPException(status_code=500, detail=str(e))


@app.delete("/api/feeds/{feed_name}")
async def remove_feed(
    feed_name: str,
    user_id: Optional[str] = Depends(rate_limit(limit=2, window_seconds=3600)),
):
    """Remove an intelligence feed source"""
    try:
        success = await app.state.intelligence_feeds.remove_feed(feed_name)
        if success:
            return {
                "feed_name": feed_name,
                "status": "removed",
                "timestamp": datetime.now().isoformat(),
            }
        else:
            raise HTTPException(status_code=404, detail="Feed not found")
    except Exception as e:
        logging.error(f"Failed to remove feed {feed_name}: {e}")
        raise HTTPException(status_code=500, detail=str(e))


@app.post("/api/feeds/{feed_name}/test")
async def test_feed_connection(
    feed_name: str,
    user_id: Optional[str] = Depends(rate_limit(limit=3, window_seconds=300)),
):
    """Test connection to a specific intelligence feed"""
    try:
        test_result = await app.state.intelligence_feeds.test_feed_connection(feed_name)
        return {
            "feed_name": feed_name,
            "connection_test": test_result,
            "timestamp": datetime.now().isoformat(),
        }
    except Exception as e:
        logging.error(f"Failed to test feed connection {feed_name}: {e}")
        raise HTTPException(status_code=500, detail=str(e))


# ============================================================================
# Demo Utilities (Unsafe for production - behind dev auth token only)
# ============================================================================


@app.post("/api/investigations/{investigation_id}/demo/seed-tasks")
async def seed_demo_tasks(
    investigation_id: str, user_id: Optional[str] = Depends(verify_token)
):
    """Seed synthetic tasks for demo UI when advanced manager is not active.

    Returns list of synthetic tasks. If advanced manager present, instructs
    user to rely on real tasks instead.
    """
    try:
        result = await app.state.investigation_manager.seed_demo_tasks(
            investigation_id=investigation_id, owner_id=user_id
        )
        return result
    except ValueError:
        raise HTTPException(status_code=404, detail="Investigation not found")
    except Exception as e:  # pragma: no cover
        logging.error(f"Demo seeding failed: {e}")
        raise HTTPException(status_code=500, detail="Failed to seed demo tasks")


# ============================================================================
# Security Framework API Endpoints
# ============================================================================

# Import and setup security API routes

setup_security_routes(app)  # type: ignore


# ============================================================================
# WebSocket Endpoints
# ============================================================================


@app.websocket("/ws/{client_id}")
async def websocket_endpoint(websocket: WebSocket, client_id: str):
    """WebSocket endpoint for real-time updates"""
    await app.state.ws_manager.connect(websocket, client_id)

    try:
        while True:
            data = await websocket.receive_json()

            # Handle subscription to investigation updates
            if data.get("type") == "subscribe_investigation":
                investigation_id = data.get("investigation_id")
                if investigation_id:
                    await app.state.ws_manager.subscribe_to_investigation(
                        client_id, investigation_id
                    )
                    await websocket.send_json(
                        {
                            "type": "subscription_confirmed",
                            "investigation_id": investigation_id,
                        }
                    )

    except WebSocketDisconnect:
        app.state.ws_manager.disconnect(client_id)
    except Exception as e:
        logging.error(f"WebSocket error: {e}")
        app.state.ws_manager.disconnect(client_id)


@app.websocket("/ws/alerts/{user_id}")
async def alerts_websocket_endpoint(websocket: WebSocket, user_id: str):
    """WebSocket endpoint for real-time intelligence alerts"""
    await websocket.accept()

    subscription_id = None
    try:
        # Subscribe to alerts for this user
        subscription_id = await app.state.intelligence_feeds.subscribe_to_alerts(
            user_id, ["all"], ["websocket"]
        )

        # Send initial connection confirmation
        await websocket.send_json(
            {
                "type": "connection_established",
                "user_id": user_id,
                "subscription_id": subscription_id,
                "timestamp": datetime.now().isoformat(),
            }
        )

        # Keep connection alive and listen for client messages
        while True:
            try:
                # Wait for client messages (with timeout)
                data = await websocket.receive_json()

                # Handle client commands
                if data.get("type") == "ping":
                    await websocket.send_json(
                        {"type": "pong", "timestamp": datetime.now().isoformat()}
                    )
                elif data.get("type") == "unsubscribe":
                    await app.state.intelligence_feeds.unsubscribe_from_alerts(
                        subscription_id, user_id
                    )
                    await websocket.send_json(
                        {"type": "unsubscribed", "subscription_id": subscription_id}
                    )
                    break

            except Exception:
                # If no message received within timeout, continue listening
                continue

    except WebSocketDisconnect:
        # Clean up subscription on disconnect
        try:
            if subscription_id:
                await app.state.intelligence_feeds.unsubscribe_from_alerts(
                    subscription_id, user_id
                )
        except Exception:
            pass
    except Exception as e:
        logging.error(f"Alerts WebSocket error for user {user_id}: {e}")


# ============================================================================
# Error Handlers
# ============================================================================


@app.exception_handler(HTTPException)
async def http_exception_handler(request, exc):
    return JSONResponse(
        status_code=exc.status_code,
        content={
            "error": exc.detail,
            "status_code": exc.status_code,
            "timestamp": datetime.now().isoformat(),
        },
    )


# =========================================================================
# Autopivoting and Autonomous Investigations
# =========================================================================


class AutopivotRequest(BaseModel):
    """Request for autopivot suggestions"""

    investigation_id: str = Field(..., description="Investigation ID to analyze")
    max_pivots: int = Field(5, description="Maximum number of pivot suggestions")


class AutonomousInvestigationRequest(BaseModel):
    """Request for autonomous investigation"""

    target: str = Field(..., description="Initial investigation target")
    target_type: str = Field(
        ..., description="Type of target (domain, email, ip, etc.)"
    )
    max_depth: int = Field(3, description="Maximum pivot depth")
    max_pivots_per_level: int = Field(3, description="Maximum pivots per level")


_autopivot_fallback_lock = asyncio.Lock()


async def _get_autopivot_engine() -> Any:
    """Return the active AI engine or a deterministic offline fallback."""

    engine = getattr(app.state, "ai_engine", None)
    if engine is not None:
        return engine

    fallback = getattr(app.state, "_autopivot_engine", None)
    if fallback is not None:
        return fallback

    async with _autopivot_fallback_lock:
        fallback = getattr(app.state, "_autopivot_engine", None)
        if fallback is None:
            try:
                from core.autopivot_fallback import DeterministicAutopivotEngine

                fallback = DeterministicAutopivotEngine()
            except Exception as exc:  # pragma: no cover - defensive guard
                logging.error("Failed to initialize deterministic autopivot engine: %s", exc)
                fallback = None
            setattr(app.state, "_autopivot_engine", fallback)

    if fallback is None:
        raise HTTPException(
            status_code=503,
            detail="Autopivot engine unavailable",
        )

    return fallback


@app.post("/api/autopivot/suggest")
async def suggest_autopivots(
    request: AutopivotRequest,
    user_id: Optional[str] = Depends(rate_limit(limit=10, window_seconds=300)),
):
    """Get AI-powered pivot suggestions for an investigation"""
    try:
        # Get investigation data
        investigation = await app.state.investigation_manager.get_investigation(
            investigation_id=request.investigation_id, owner_id=user_id
        )

        if not investigation:
            raise HTTPException(status_code=404, detail="Investigation not found")

<<<<<<< HEAD
        ai_engine = getattr(app.state, "ai_engine", None)
        if not ai_engine or not hasattr(ai_engine, "suggest_autopivots"):
            raise HTTPException(status_code=503, detail="Autopivot engine unavailable")

        # Get autopivot suggestions from AI engine
        pivots = await ai_engine.suggest_autopivots(
            investigation_data=investigation,
            max_pivots=request.max_pivots,
            store=app.state.investigation_manager,
=======
        engine = await _get_autopivot_engine()

        # Get autopivot suggestions from AI engine or deterministic fallback
        pivots = await engine.suggest_autopivots(
            investigation_data=investigation, max_pivots=request.max_pivots
>>>>>>> 81fa57d9
        )

        return {
            "investigation_id": request.investigation_id,
            "pivot_suggestions": pivots,
            "count": len(pivots),
            "generated_at": datetime.now().isoformat(),
        }

    except HTTPException:
        raise
    except Exception as e:
        logging.error(f"Autopivot suggestion failed: {e}")
        raise HTTPException(status_code=500, detail=str(e))


@app.post("/api/autopivot/autonomous")
async def start_autonomous_investigation(
    request: AutonomousInvestigationRequest,
    user_id: Optional[str] = Depends(rate_limit(limit=5, window_seconds=3600)),
):
    """Start fully autonomous investigation with automatic pivoting"""
    try:
        engine = await _get_autopivot_engine()

        # Execute autonomous investigation
        result = await engine.execute_autonomous_investigation(
            initial_target=request.target,
            target_type=request.target_type,
            max_depth=request.max_depth,
            max_pivots_per_level=request.max_pivots_per_level,
        )

        return {
            "status": "completed",
            "investigation_tree": result,
            "total_targets": result["total_targets_investigated"],
            "total_pivots": result["total_pivots"],
            "depth_reached": len(result["levels"]),
            "started_at": result["started_at"],
            "completed_at": result["completed_at"],
        }

    except HTTPException:
        raise
    except Exception as e:
        logging.error(f"Autonomous investigation failed: {e}")
        raise HTTPException(status_code=500, detail=str(e))


# =========================================================================
# Enhanced Offline LLM and Investigation Tracking
# =========================================================================


class EnhancedAnalysisRequest(BaseModel):
    """Request for enhanced offline LLM analysis"""

    investigation_id: str = Field(..., description="Investigation ID to analyze")
    focus: str = Field(
        "comprehensive",
        description="Analysis focus (comprehensive, threats, connections, timeline)",
    )


class InvestigationFindingRequest(BaseModel):
    """Request to add finding to investigation"""

    investigation_id: str = Field(..., description="Investigation ID")
    finding_type: str = Field(
        ..., description="Type of finding (email, domain, ip, etc.)"
    )
    value: str = Field(..., description="Finding value")
    source_module: str = Field(..., description="Source module")
    confidence: float = Field(0.8, description="Confidence score (0-1)")
    metadata: Optional[Dict[str, Any]] = Field(None, description="Additional metadata")


class DetailedReportRequest(BaseModel):
    """Request for user-friendly detailed report"""

    investigation_id: str = Field(..., description="Investigation ID")
    include_analysis: bool = Field(True, description="Include AI analysis")
    include_leads: bool = Field(True, description="Include investigation leads")


@app.post("/api/enhanced/analyze")
async def enhanced_offline_analysis(
    request: EnhancedAnalysisRequest,
    user_id: Optional[str] = Depends(rate_limit(limit=5, window_seconds=300)),
):
    """
    Get enhanced offline LLM analysis using local models (no API key required).
    Provides detailed, user-friendly breakdown of findings.
    """
    try:
        from core.offline_llm_engine import get_offline_llm_engine
        from core.investigation_tracker import get_investigation_tracker

        # Get investigation data
        investigation = await app.state.investigation_manager.get_investigation(
            investigation_id=request.investigation_id, owner_id=user_id
        )

        if not investigation:
            raise HTTPException(status_code=404, detail="Investigation not found")

        # Get offline LLM engine
        llm_engine = get_offline_llm_engine()

        # Perform analysis
        analysis = llm_engine.analyze_investigation_data(
            investigation_data=investigation, focus=request.focus
        )

        # Get investigation tracker for findings
        tracker = get_investigation_tracker()
        findings = tracker.get_all_findings(request.investigation_id)

        return {
            "investigation_id": request.investigation_id,
            "analysis": {
                "summary": analysis.summary,
                "key_findings": analysis.key_findings,
                "recommended_actions": analysis.recommended_actions,
                "confidence": analysis.confidence,
                "entities_found": analysis.entities_found,
                "risk_assessment": analysis.risk_assessment,
                "investigation_leads": analysis.investigation_leads,
            },
            "total_tracked_findings": len(findings),
            "generated_at": analysis.timestamp.isoformat(),
            "model_used": "Offline LLM (Phi-3/TinyLlama)",
        }

    except Exception as e:
        logging.error(f"Enhanced analysis failed: {e}")
        raise HTTPException(status_code=500, detail=str(e))


@app.post("/api/investigation/tracking/create")
async def create_investigation_tracking(
    investigation_id: str,
    name: str,
    user_id: Optional[str] = Depends(verify_token),
):
    """Create investigation tracking for persistent findings storage"""
    try:
        from core.investigation_tracker import get_investigation_tracker

        tracker = get_investigation_tracker()
        success = tracker.create_investigation(investigation_id, name)

        if success:
            return {
                "investigation_id": investigation_id,
                "name": name,
                "status": "created",
                "message": "Investigation tracking created successfully",
            }
        else:
            return {
                "investigation_id": investigation_id,
                "status": "exists",
                "message": "Investigation tracking already exists",
            }

    except Exception as e:
        logging.error(f"Failed to create investigation tracking: {e}")
        raise HTTPException(status_code=500, detail=str(e))


@app.post("/api/investigation/tracking/finding")
async def add_investigation_finding(
    request: InvestigationFindingRequest,
    user_id: Optional[str] = Depends(rate_limit(limit=100, window_seconds=3600)),
):
    """Add a finding to investigation tracking (builds progressively without data loss)"""
    try:
        from core.investigation_tracker import get_investigation_tracker

        tracker = get_investigation_tracker()
        finding_id = tracker.add_finding(
            investigation_id=request.investigation_id,
            finding_type=request.finding_type,
            value=request.value,
            source_module=request.source_module,
            confidence=request.confidence,
            metadata=request.metadata,
        )

        if finding_id:
            return {
                "finding_id": finding_id,
                "status": "added",
                "message": "Finding added to investigation",
            }
        else:
            return {
                "status": "duplicate",
                "message": "Finding already exists in investigation",
            }

    except Exception as e:
        logging.error(f"Failed to add finding: {e}")
        raise HTTPException(status_code=500, detail=str(e))


@app.get("/api/investigation/tracking/{investigation_id}/findings")
async def get_investigation_findings(
    investigation_id: str,
    finding_type: Optional[str] = None,
    user_id: Optional[str] = Depends(verify_token),
):
    """Get all findings for an investigation"""
    try:
        from core.investigation_tracker import get_investigation_tracker

        tracker = get_investigation_tracker()
        findings = tracker.get_all_findings(investigation_id, finding_type=finding_type)

        return {
            "investigation_id": investigation_id,
            "total_findings": len(findings),
            "findings": [
                {
                    "id": f.id,
                    "type": f.finding_type,
                    "value": f.value,
                    "source": f.source_module,
                    "discovered_at": f.discovered_at,
                    "confidence": f.confidence,
                    "status": f.follow_up_status,
                    "notes": f.notes,
                }
                for f in findings
            ],
        }

    except Exception as e:
        logging.error(f"Failed to get findings: {e}")
        raise HTTPException(status_code=500, detail=str(e))


@app.get("/api/investigation/tracking/{investigation_id}/leads")
async def get_investigation_leads(
    investigation_id: str,
    status: Optional[str] = None,
    user_id: Optional[str] = Depends(verify_token),
):
    """Get all investigation leads with explanations"""
    try:
        from core.investigation_tracker import get_investigation_tracker

        tracker = get_investigation_tracker()
        leads = tracker.get_all_leads(investigation_id, status=status)

        return {
            "investigation_id": investigation_id,
            "total_leads": len(leads),
            "leads": [
                {
                    "id": lead.id,
                    "target": lead.target,
                    "type": lead.target_type,
                    "reason": lead.reason,
                    "priority": lead.priority,
                    "suggested_modules": lead.suggested_modules,
                    "status": lead.status,
                    "findings_count": lead.findings_count,
                    "estimated_value": lead.estimated_value,
                }
                for lead in leads
            ],
        }

    except Exception as e:
        logging.error(f"Failed to get leads: {e}")
        raise HTTPException(status_code=500, detail=str(e))


@app.get("/api/investigation/tracking/{investigation_id}/summary")
async def get_investigation_summary(
    investigation_id: str,
    user_id: Optional[str] = Depends(verify_token),
):
    """Get comprehensive investigation summary"""
    try:
        from core.investigation_tracker import get_investigation_tracker

        tracker = get_investigation_tracker()
        summary = tracker.get_investigation_summary(investigation_id)

        return summary

    except Exception as e:
        logging.error(f"Failed to get summary: {e}")
        raise HTTPException(status_code=500, detail=str(e))


@app.post("/api/reports/user-friendly")
async def generate_user_friendly_report(
    request: DetailedReportRequest,
    user_id: Optional[str] = Depends(rate_limit(limit=10, window_seconds=3600)),
):
    """
    Generate comprehensive user-friendly report with detailed breakdowns.
    Includes: What We Know, What We Think, What We Can Find, Why It Matters
    """
    try:
        from core.enhanced_reporting import EnhancedReportGenerator
        from core.investigation_tracker import get_investigation_tracker
        from core.offline_llm_engine import get_offline_llm_engine

        # Get investigation data
        investigation = await app.state.investigation_manager.get_investigation(
            investigation_id=request.investigation_id, owner_id=user_id
        )

        if not investigation:
            raise HTTPException(status_code=404, detail="Investigation not found")

        # Get tracked findings and leads
        tracker = get_investigation_tracker()
        findings = tracker.get_all_findings(request.investigation_id)
        leads = tracker.get_all_leads(request.investigation_id)

        # Convert to dict format
        findings_dict = [
            {
                "finding_type": f.finding_type,
                "value": f.value,
                "source_module": f.source_module,
                "confidence": f.confidence,
                "discovered_at": f.discovered_at,
                "metadata": f.metadata,
            }
            for f in findings
        ]

        leads_dict = [
            {
                "target": lead.target,
                "target_type": lead.target_type,
                "reason": lead.reason,
                "priority": lead.priority,
                "suggested_modules": lead.suggested_modules,
                "status": lead.status,
                "estimated_value": lead.estimated_value,
            }
            for lead in leads
        ]

        # Get AI analysis if requested
        analysis = None
        if request.include_analysis:
            llm_engine = get_offline_llm_engine()
            analysis_result = llm_engine.analyze_investigation_data(investigation)
            analysis = {
                "summary": analysis_result.summary,
                "confidence": analysis_result.confidence,
            }

        # Generate report
        report_generator = EnhancedReportGenerator()
        report = report_generator.generate_user_friendly_report(
            investigation_data=investigation,
            findings=findings_dict,
            leads=leads_dict if request.include_leads else [],
            analysis=analysis,
        )

        return report

    except Exception as e:
        logging.error(f"Failed to generate user-friendly report: {e}")
        raise HTTPException(status_code=500, detail=str(e))


@app.get("/api/investigation/tracking/{investigation_id}/export")
async def export_investigation_data(
    investigation_id: str,
    format: str = "json",
    user_id: Optional[str] = Depends(verify_token),
):
    """Export complete investigation data (json or markdown)"""
    try:
        from core.investigation_tracker import get_investigation_tracker
        from fastapi.responses import FileResponse

        tracker = get_investigation_tracker()
        filepath = tracker.export_investigation(investigation_id, format=format)

        if filepath:
            return FileResponse(
                path=filepath,
                filename=os.path.basename(filepath),
                media_type="application/json" if format == "json" else "text/markdown",
            )
        else:
            raise HTTPException(status_code=404, detail="Investigation not found")

    except Exception as e:
        logging.error(f"Failed to export investigation: {e}")
        raise HTTPException(status_code=500, detail=str(e))


@app.exception_handler(Exception)
async def general_exception_handler(request, exc):
    logging.error(f"Unhandled exception: {exc}")
    return JSONResponse(
        status_code=500,
        content={
            "error": "Internal server error",
            "status_code": 500,
            "timestamp": datetime.now().isoformat(),
        },
    )


if __name__ == "__main__":
    import uvicorn

    uvicorn.run(
        "api_server:app", host="0.0.0.0", port=8000, reload=True, log_level="info"
    )<|MERGE_RESOLUTION|>--- conflicted
+++ resolved
@@ -3201,23 +3201,11 @@
         if not investigation:
             raise HTTPException(status_code=404, detail="Investigation not found")
 
-<<<<<<< HEAD
-        ai_engine = getattr(app.state, "ai_engine", None)
-        if not ai_engine or not hasattr(ai_engine, "suggest_autopivots"):
-            raise HTTPException(status_code=503, detail="Autopivot engine unavailable")
-
-        # Get autopivot suggestions from AI engine
-        pivots = await ai_engine.suggest_autopivots(
-            investigation_data=investigation,
-            max_pivots=request.max_pivots,
-            store=app.state.investigation_manager,
-=======
         engine = await _get_autopivot_engine()
 
         # Get autopivot suggestions from AI engine or deterministic fallback
         pivots = await engine.suggest_autopivots(
             investigation_data=investigation, max_pivots=request.max_pivots
->>>>>>> 81fa57d9
         )
 
         return {
