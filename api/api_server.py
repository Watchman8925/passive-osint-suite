#!/usr/bin/env python3
"""
Advanced OSINT Suite API Server
FastAPI-based backend with AI integration, real-time WebSocket support,
and comprehensive investigation management.
"""

import asyncio
import logging
import os
import importlib
import importlib.util
from contextlib import asynccontextmanager

# Load environment variables from .env file
try:
    from dotenv import load_dotenv

    load_dotenv()
except ImportError:
    pass  # dotenv is optional
from datetime import datetime, timedelta, timezone
from pathlib import Path
from typing import Any, Dict, List, Optional, Literal, TYPE_CHECKING, cast
import time

# Core OSINT modules and dependencies
from security.audit_trail import audit_trail
from capabilities import REGISTRY as CAPABILITY_REGISTRY
from execution.engine import ExecutionEngine, compute_investigation_provenance
from investigations.investigation_adapter import PersistentInvestigationStore
from security.opsec_policy import enforce_policy
from planner import Planner
from utils.transport import get_tor_status

# Minimal pydantic BaseModel/Field import
from pydantic import BaseModel, Field  # type: ignore

try:
    from investigations.investigation_manager import InvestigationManager  # type: ignore
except Exception:  # pragma: no cover - optional advanced manager
    InvestigationManager = None
from database.graph_database import GraphDatabaseAdapter

# OSINT Module Registry
from modules import (
    CATEGORIES,
    MODULE_REGISTRY,
    get_module,
    get_modules_by_category,
)
from realtime.realtime_feeds import RealTimeIntelligenceFeed
from reporting.report_scheduler import ReportScheduler
from reporting.reporting_engine import EnhancedReportingEngine
from security.data_access_control import data_access_control

# Security Framework Integration
from security.rbac_manager import rbac_manager
from security.security_api import (
    security_controller,
    setup_security_routes,
)
from security.security_monitor import security_monitor

# Use imported items to avoid unused import warnings
_ = (
    CATEGORIES,
    MODULE_REGISTRY,
    get_module,
    get_modules_by_category,
    RealTimeIntelligenceFeed,
    setup_security_routes,
)

# Optional external libraries: prefer real packages but provide lightweight fallbacks
try:
    import jwt  # type: ignore
except Exception:  # pragma: no cover - fallback for static analysis / dev

    class _JWTStub:
        class PyJWTError(Exception):
            pass

        @staticmethod
        def encode(payload, key, algorithm="HS256"):
            raise RuntimeError("jwt not available")

        @staticmethod
        def decode(token, key, algorithms=None):
            raise RuntimeError("jwt not available")

    jwt = _JWTStub  # type: ignore

try:
    import redis.asyncio as redis  # type: ignore
except Exception:  # pragma: no cover - dev fallback
    redis = None  # type: ignore

try:
    from elasticsearch import AsyncElasticsearch  # type: ignore
except Exception:  # pragma: no cover - dev fallback

    class AsyncElasticsearch:  # type: ignore
        def __init__(self, *args, **kwargs):
            pass

        async def close(self):
            pass

# FastAPI/pydantic fallbacks to keep static analysis stable in environments without packages.

# Use importlib to avoid a static "from fastapi import ..." that some editors/language servers
# flag when the package isn't installed; fall back to lightweight stubs if fastapi is absent.
_fastapi_spec = importlib.util.find_spec("fastapi")
if _fastapi_spec is not None:
    # fastapi is available at runtime; import the symbols we need.
    _fastapi = importlib.import_module("fastapi")
    Depends = getattr(_fastapi, "Depends")
    FastAPI = getattr(_fastapi, "FastAPI")
    HTTPException = getattr(_fastapi, "HTTPException")
    Request = getattr(_fastapi, "Request")
    WebSocket = getattr(_fastapi, "WebSocket")
    WebSocketDisconnect = getattr(_fastapi, "WebSocketDisconnect")

    # Try importing commonly used submodules; if any fail, provide minimal fallbacks.
    try:
        from fastapi.middleware.cors import CORSMiddleware  # type: ignore
    except Exception:
        CORSMiddleware = None  # type: ignore

    try:
        from fastapi.middleware.gzip import GZipMiddleware  # type: ignore
    except Exception:
        GZipMiddleware = None  # type: ignore

    try:
        from fastapi.responses import JSONResponse, FileResponse  # type: ignore
    except Exception:

        def JSONResponse(content=None, status_code=200):
            return {"status_code": status_code, "content": content}

        class FileResponse:  # type: ignore
            def __init__(self, *a, **k):
                pass

    try:
        from fastapi.security import HTTPAuthorizationCredentials, HTTPBearer  # type: ignore
    except Exception:

        class HTTPAuthorizationCredentials:  # type: ignore
            credentials: str = ""

        class HTTPBearer:  # type: ignore
            def __init__(self, *a, **k):
                pass
else:
    # fastapi is not available; provide minimal stubs to keep static analysis and tests happy.
    def Depends(dependency=None):
        return None

    class HTTPBearer:
        def __init__(self, *a, **k):
            pass

    class HTTPAuthorizationCredentials:  # type: ignore
        credentials: str = ""

    class FastAPI:  # type: ignore
        def __init__(self, *a, **k):
            # Create state object with all required attributes
            class AppState:
                def __init__(self):
                    # Use broadly-typed attributes so static type checkers do not
                    # infer these as None-only; these will be populated with various
                    # runtime adapters (Redis client, ES client, Graph DB, etc.).
                    self.redis: Any = None
                    self.es: Any = None
                    self.ai_engine: Any = None
                    self.security_db: Any = None
                    self.investigation_manager: Any = None
                    self.reporting_engine: Any = None
                    self.report_scheduler: Any = None
                    self.graph_db: Any = None
                    self.intelligence_feeds: Any = None
                    self.ws_manager: Any = None
                    self.execution_engine: Any = None

            self.state = AppState()

        def add_middleware(self, *a, **k):
            pass

        def exception_handler(self, *a, **k):
            def _decorator(func):
                return func

            return _decorator

        def get(self, *a, **k):
            def _decorator(func):
                return func

            return _decorator

        def post(self, *a, **k):
            def _decorator(func):
                return func

            return _decorator

        def delete(self, *a, **k):
            def _decorator(func):
                return func

            return _decorator

        def websocket(self, *a, **k):
            def _decorator(func):
                return func

            return _decorator

    class HTTPException(Exception):
        def __init__(self, status_code=500, detail=None):
            super().__init__(detail)
            self.status_code = status_code
            self.detail = detail

    class Request:  # type: ignore
        scope = {}
        client = None

    class WebSocket:  # type: ignore
        async def accept(self):
            pass

        async def send_json(self, *a, **k):
            pass

        async def receive_json(self):
            return {}

    class WebSocketDisconnect(Exception):
        pass

    class CORSMiddleware:  # type: ignore
        pass

    class GZipMiddleware:  # type: ignore
        pass


# Type-only aliases for static type checking (no runtime impact)
if TYPE_CHECKING:
    pass


class AppConfig:
    """Application configuration - all secrets must be provided via environment variables"""

    # Critical: Fail fast if SECRET_KEY is not set
<<<<<<< HEAD
    # Accept both OSINT_SECRET_KEY (preferred) and SECRET_KEY (fallback) for compatibility
    SECRET_KEY = os.getenv("OSINT_SECRET_KEY") or os.getenv("SECRET_KEY")
=======
    # Accept OSINT_SECRET_KEY, SECRET_KEY, or JWT_SECRET_KEY for compatibility
    SECRET_KEY = (
        os.getenv("OSINT_SECRET_KEY")
        or os.getenv("SECRET_KEY")
        or os.getenv("JWT_SECRET_KEY")
    )
>>>>>>> ea6b88cd
    if (
        not SECRET_KEY
        or SECRET_KEY == "change-this-secret-key-in-production-environment"
        or SECRET_KEY == "changeme-secure-secret-key-minimum-32-chars"
        or SECRET_KEY == "your_very_long_random_secret_key_here_minimum_32_characters"
        or SECRET_KEY == "your_jwt_secret_key_here_minimum_32_characters"
    ):
        raise ValueError(
<<<<<<< HEAD
            "Either OSINT_SECRET_KEY or SECRET_KEY environment variable must be set to a secure random value. "
=======
            "A secure SECRET_KEY environment variable must be set. "
            "Accepted variables: OSINT_SECRET_KEY, SECRET_KEY, or JWT_SECRET_KEY. "
>>>>>>> ea6b88cd
            "Generate one with: python -c 'import secrets; print(secrets.token_urlsafe(32))'"
        )

    # Database configuration with secure defaults only for local dev
    ENVIRONMENT = os.getenv("ENVIRONMENT", "development")
    DATABASE_URL = os.getenv(
        "DATABASE_URL", "postgresql://user:pass@localhost/osint_db"
    )
    REDIS_URL = os.getenv("REDIS_URL", "redis://localhost:6379")
    ELASTICSEARCH_URL = os.getenv("ELASTICSEARCH_URL", "http://localhost:9200")

    # AI configuration (optional)
    AI_MODEL_API_KEY = os.getenv("PERPLEXITY_API_KEY", "")
    AI_MODEL_URL = os.getenv("AI_MODEL_URL", "https://api.perplexity.ai")
    AI_MODEL_PROVIDER = os.getenv("AI_MODEL_PROVIDER", "perplexity")
    AI_MODEL_NAME = os.getenv("AI_MODEL_NAME", "llama-3.1-sonar-large-128k-online")

    # CORS configuration - allow customization via env
    cors_origins_str = os.getenv(
        "CORS_ORIGINS", "http://localhost:3000,http://localhost:8000"
    )
    CORS_ORIGINS = [origin.strip() for origin in cors_origins_str.split(",")]


# Ensure we have a valid base class to inherit from (handles pydantic fallback)
BaseModelBase = BaseModel


class InvestigationCreate(BaseModelBase):
    """Model for creating new investigations with input validation"""

    name: str = Field(
        ..., min_length=1, max_length=200, description="Investigation name"
    )
    description: Optional[str] = Field(
        None, max_length=2000, description="Investigation description"
    )
    targets: List[str] = Field(
        ..., min_length=1, max_length=100, description="List of targets to investigate"
    )
    investigation_type: str = Field(
        ...,
        pattern="^(domain|ip|email|phone|company|person)$",
        description="Type of investigation",
    )
    priority: str = Field(
        default="medium",
        pattern="^(low|medium|high|critical)$",
        description="Investigation priority level",
    )
    tags: List[str] = Field(default_factory=list, max_length=20)  # type: ignore[assignment]
    scheduled_start: Optional[datetime] = None
    auto_reporting: bool = True

    @classmethod
    def validate_name(cls, v):
        """Sanitize investigation name to prevent injection attacks"""
        import re

        if not v or not v.strip():
            raise ValueError("Investigation name cannot be empty")
        # Remove potentially dangerous characters
        sanitized = re.sub(r'[<>"\';(){}]', "", v)
        if len(sanitized) != len(v):
            raise ValueError("Investigation name contains invalid characters")
        return sanitized.strip()

    @classmethod
    def validate_targets(cls, v):
        """Validate targets list"""
        if not v:
            raise ValueError("At least one target is required")
        # Check for duplicate targets
        if len(v) != len(set(v)):
            raise ValueError("Duplicate targets not allowed")
        # Basic validation for each target
        for target in v:
            if not target or not target.strip():
                raise ValueError("Empty target not allowed")
            if len(target) > 500:
                raise ValueError("Target value too long (max 500 characters)")
        return [t.strip() for t in v]


class OSINTTask(BaseModelBase):
    """Model for OSINT task execution"""

    task_id: str
    investigation_id: str
    task_type: str
    target: str
    status: str
    progress: float
    results: Optional[Dict[str, Any]] = None
    error: Optional[str] = None
    started_at: datetime
    completed_at: Optional[datetime] = None


class AIAnalysisRequest(BaseModelBase):
    """Model for AI analysis requests"""

    investigation_id: str
    analysis_type: Literal["summary", "threat_assessment", "recommendations", "report"]
    context: Optional[str] = None
    include_raw_data: bool = Field(default=False)  # type: ignore[assignment]


class CapabilityModel(BaseModelBase):
    id: str
    name: str
    description: str
    category: str
    version: str
    inputs: Dict[str, str]
    produces: List[str]
    dependencies: List[str]
    cost_weight: float
    risk_level: str
    enabled: bool


class PlannedTaskModel(BaseModelBase):
    id: str
    capability_id: str
    inputs: Dict[str, str]
    depends_on: List[str]
    status: str


class PlanModel(BaseModelBase):
    investigation_id: str
    tasks: List[PlannedTaskModel]


class ModuleInfo(BaseModelBase):
    """Information about an OSINT module"""

    name: str
    description: str
    category: str
    class_name: str


class ModuleExecutionRequest(BaseModelBase):
    """Request to execute a module with parameters"""

    module_name: str
    parameters: Dict[str, Any] = Field(default_factory=dict)  # type: ignore[assignment]


class ModuleExecutionResponse(BaseModelBase):
    """Standardized response for module execution endpoints"""

    status: str
    module_name: Optional[str] = None
    result: Optional[Any] = None
    error: Optional[str] = None
    execution_time: Optional[float] = None


class WebSocketManager:
    """Manages WebSocket connections for real-time updates"""

    def __init__(self):
        self.active_connections: Dict[str, WebSocket] = {}
        self.investigation_subscribers: Dict[str, List[str]] = {}

    async def connect(self, websocket: WebSocket, client_id: str):
        await websocket.accept()
        self.active_connections[client_id] = websocket

    def disconnect(self, client_id: str):
        if client_id in self.active_connections:
            del self.active_connections[client_id]

        # Remove from investigation subscriptions
        for investigation_id in list(self.investigation_subscribers.keys()):
            subs = self.investigation_subscribers.get(investigation_id, [])
            if client_id in subs:
                subs.remove(client_id)
            if not subs:
                self.investigation_subscribers.pop(investigation_id, None)

    async def subscribe_to_investigation(self, client_id: str, investigation_id: str):
        self.investigation_subscribers.setdefault(investigation_id, [])
        if client_id not in self.investigation_subscribers[investigation_id]:
            self.investigation_subscribers[investigation_id].append(client_id)

    async def broadcast_investigation_update(
        self, investigation_id: str, data: Dict[str, Any]
    ):
        if investigation_id in self.investigation_subscribers:
            targets = [
                cid
                for cid in self.investigation_subscribers[investigation_id]
                if cid in self.active_connections
            ]
        else:
            # Fallback: broadcast to all active connections
            targets = list(self.active_connections.keys())

        for client_id in targets:
            try:
                await self.active_connections[client_id].send_json(
                    {
                        "type": "investigation_update",
                        "investigation_id": investigation_id,
                        "data": data,
                    }
                )
            except Exception as e:
                logging.error(f"Failed to send update to {client_id}: {e}")
                self.disconnect(client_id)


@asynccontextmanager
async def lifespan(app: FastAPI):
    """Application lifespan manager"""
    logging.info("🚀 Starting OSINT Suite API Server...")

    # Initialize connections (guard against missing redis/elasticsearch)
    try:
        app.state.redis = (
            redis.from_url(AppConfig.REDIS_URL) if redis is not None else None
        )
    except Exception as e:
        logging.warning(f"Failed to connect to Redis: {e}")
        app.state.redis = None

    try:
        app.state.es = AsyncElasticsearch([AppConfig.ELASTICSEARCH_URL])
    except Exception as e:
        logging.warning(f"Failed to connect to Elasticsearch: {e}")
        app.state.es = None

    # Initialize AI engine (only if API key is configured)
    if AppConfig.AI_MODEL_API_KEY:
        try:
            from local_llm_engine import LocalLLMEngine

            app.state.ai_engine = LocalLLMEngine()
            logging.info("🤖 Local LLM Engine initialized")
        except Exception:
            app.state.ai_engine = None
            logging.warning("⚠️ Local LLM Engine import failed; AI engine disabled")
    else:
        app.state.ai_engine = None
        logging.warning("⚠️  AI Engine not initialized - no API key configured")

    # Initialize Security Framework
    logging.info("🔐 Initializing Security Framework...")
    try:
        security_monitor.start_monitoring()
    except Exception:
        logging.warning("Security monitor failed to start")

    # Initialize Security Database (safe, well-indented)
    try:
        from security.security_database import SecurityDatabase

        app.state.security_db = SecurityDatabase()
        if hasattr(app.state.security_db, "initialize_schema"):
            try:
                app.state.security_db.initialize_schema()
            except Exception:
                logging.warning("Failed to initialize security DB schema")
        data_access_control.set_database(app.state.security_db)
        security_monitor.set_database(app.state.security_db)
        logging.info("✅ Security Framework initialized")
    except Exception:
        app.state.security_db = None
        logging.warning("Security database unavailable")

    # Instantiate persistent investigation store
    try:
        store = PersistentInvestigationStore()
    except Exception:
        # If store cannot be instantiated, set to None and continue with degraded functionality
        store = None
        logging.warning(
            "PersistentInvestigationStore unavailable; investigation manager disabled"
        )

    # Optional advanced manager instantiation
    if store is not None and InvestigationManager is not None:
        try:
            # attempt to wire advanced manager if available; failures are non-fatal
            from result_encryption import ResultEncryption  # type: ignore
            from osint_suite import OSINTSuite  # type: ignore
            from secrets_manager import SecretsManager  # type: ignore

            osint_suite = OSINTSuite()
            result_encryption = ResultEncryption()
            secrets_manager = SecretsManager()

            advanced_manager = InvestigationManager(
                osint_suite=osint_suite,
                audit_trail=audit_trail,
                result_encryption=result_encryption,
                secrets_manager=secrets_manager,
                storage_path="./advanced_investigations",
            )
            # attach only if method exists
            if hasattr(store, "attach_advanced_manager"):
                store.attach_advanced_manager(advanced_manager)
                logging.info("Advanced InvestigationManager initialized and attached.")
        except Exception as e:
            logging.warning(f"Advanced manager unavailable: {e}")

    app.state.investigation_manager = store

    # Initialize reporting engine and scheduler
    try:
        app.state.reporting_engine = EnhancedReportingEngine(
            ai_engine=app.state.ai_engine
        )
        app.state.report_scheduler = ReportScheduler(app.state.reporting_engine)
        await app.state.report_scheduler.start_scheduler()
    except Exception:
        try:
            app.state.reporting_engine = EnhancedReportingEngine(ai_engine=None)
            app.state.report_scheduler = ReportScheduler(app.state.reporting_engine)
        except Exception:
            app.state.reporting_engine = None
            app.state.report_scheduler = None
        logging.warning(
            "Reporting engine or scheduler initialization failed or partially degraded"
        )

    # Initialize graph database (optional)
    try:
        graph_uri = os.getenv("NEO4J_URI", "bolt://localhost:7687")
        graph_user = os.getenv("NEO4J_USER", "neo4j")
        graph_password = os.getenv("NEO4J_PASSWORD", "change-this-default-password")

        app.state.graph_db = GraphDatabaseAdapter(graph_uri, graph_user, graph_password)
        graph_connected = await app.state.graph_db.connect()
        if graph_connected:
            logging.info("✅ Graph database connected")
        else:
            logging.warning(
                "⚠️  Graph database not available - relationship mapping disabled"
            )
    except Exception:
        logging.warning("⚠️  Graph database not available")
        app.state.graph_db = None

    # Initialize WebSocket manager
    app.state.ws_manager = WebSocketManager()

    # Initialize intelligence feeds
    try:
        app.state.intelligence_feeds = RealTimeIntelligenceFeed()
    except Exception:
        app.state.intelligence_feeds = None
        logging.warning("Real-time intelligence feeds unavailable")

    # Initialize execution engine
    try:
        app.state.execution_engine = ExecutionEngine(
            store=app.state.investigation_manager
        )
    except Exception:
        app.state.execution_engine = None
        logging.warning("Execution engine unavailable")

    # Set up event callback for WebSocket broadcasts
    def _event_callback(event_type: str, payload: Dict[str, Any]):
        # schedule broadcast without awaiting here
        try:
            coro = app.state.ws_manager.broadcast_investigation_update(
                payload.get("investigation_id"), payload
            )
            asyncio.create_task(coro)
        except Exception as e:
            logging.error(f"Failed to schedule ws broadcast: {e}")

        # Use event_type to avoid unused variable warning
        _ = event_type

    try:
        yield
    finally:
        # Shutdown sequence (perform async closes where appropriate)
        try:
            if getattr(app.state, "report_scheduler", None) and hasattr(
                app.state.report_scheduler, "stop_scheduler"
            ):
                await app.state.report_scheduler.stop_scheduler()
        except Exception:
            logging.exception("Error stopping report scheduler")

        try:
            if getattr(app.state, "es", None) and hasattr(app.state.es, "close"):
                await app.state.es.close()
        except Exception:
            logging.exception("Error closing elasticsearch client")

        try:
            if getattr(app.state, "graph_db", None) and hasattr(
                app.state.graph_db, "disconnect"
            ):
                await app.state.graph_db.disconnect()
        except Exception:
            logging.exception("Error disconnecting graph database")

        try:
            if getattr(app.state, "redis", None):
                # Close async redis connection gracefully
                try:
                    if hasattr(app.state.redis, "aclose"):
                        await app.state.redis.aclose()
                    elif hasattr(app.state.redis, "close"):
                        close_fn = app.state.redis.close
                        if asyncio.iscoroutinefunction(close_fn):
                            await close_fn()
                        else:
                            close_fn()
                except Exception:
                    logging.exception("Error closing redis connection")
        except Exception:
            logging.exception("Error while cleaning up redis")

        logging.info("🛑 OSINT Suite API Server shutdown complete")


app = FastAPI(
    title="OSINT Suite API",
    description="Advanced OSINT Suite API with AI integration and real-time intelligence",
    version="2.0.0",
    lifespan=lifespan,
)

# Initialize Rate Limiting
try:
    from slowapi import Limiter, _rate_limit_exceeded_handler
    from slowapi.util import get_remote_address
    from slowapi.errors import RateLimitExceeded

    limiter = Limiter(key_func=get_remote_address, default_limits=["100/minute"])
    app.state.limiter = limiter
    app.add_exception_handler(RateLimitExceeded, _rate_limit_exceeded_handler)
    logging.info("✅ Rate limiting initialized")
except ImportError:
    logging.warning("⚠️  slowapi not installed - rate limiting disabled")

    # Create a no-op limiter for compatibility
    class NoOpLimiter:
        def limit(self, *args, **kwargs):
            def decorator(func):
                return func

            return decorator

    limiter = NoOpLimiter()  # type: ignore
    app.state.limiter = limiter
except Exception as e:
    logging.error(f"Failed to initialize rate limiter: {e}")
    limiter = NoOpLimiter()  # type: ignore
    app.state.limiter = limiter

# Initialize Security Framework Middleware
try:
    # app = init_security_middleware(cast(Any, app))  # type: ignore
    pass  # Security middleware initialization skipped
except Exception:
    logging.warning("Security middleware initialization skipped")

# Additional Middleware
try:
    if CORSMiddleware is not None:
        app.add_middleware(
            cast(Any, CORSMiddleware),
            allow_origins=AppConfig.CORS_ORIGINS,
            allow_credentials=True,
            allow_methods=["GET", "POST", "PUT", "DELETE", "OPTIONS", "PATCH"],
            # Restrict allowed headers for security
            allow_headers=[
                "Content-Type",
                "Authorization",
                "X-Request-ID",
                "X-Client-Info",
            ],
        )

    if GZipMiddleware is not None:
        app.add_middleware(cast(Any, GZipMiddleware), minimum_size=1000)

    logging.info("✅ Middleware initialized")
except Exception as e:
    logging.error(f"Middleware registration failed: {e}")

# ============================================================================
# Rate Limiting and Authentication
# ============================================================================


async def get_current_user(
    credentials: Optional[HTTPAuthorizationCredentials] = Depends(
        HTTPBearer(auto_error=False)
    ),
) -> Optional[str]:
    """Get current authenticated user from security framework"""
    try:
        user_obj = security_controller.get_current_user(cast(Any, credentials))
    except Exception:
        user_obj = None

    # Normalize to a user id string if possible
    if user_obj is None:
        return None
    if isinstance(user_obj, str):
        return user_obj
    if isinstance(user_obj, dict):
        for key in ("id", "user_id", "sub", "username", "name"):
            val = user_obj.get(key)
            if isinstance(val, str) and val:
                return val
        return None
    for key in ("id", "user_id", "sub", "username", "name"):
        if hasattr(user_obj, key):
            val = getattr(user_obj, key)
            if isinstance(val, str) and val:
                return val
    return None


async def require_authentication(current_user=Depends(get_current_user)):
    """Require authentication for endpoint"""
    if not current_user:
        raise HTTPException(status_code=401, detail="Authentication required")
    return current_user


async def require_permission(resource: str, action: str):
    """Create permission requirement decorator"""

    async def permission_checker(current_user=Depends(get_current_user)):
        if not current_user:
            raise HTTPException(status_code=401, detail="Authentication required")

        if not rbac_manager.check_permission(current_user, f"{resource}:{action}"):
            raise HTTPException(
                status_code=403,
                detail=f"Insufficient permissions for {resource}:{action}",
            )
        return current_user

    return permission_checker


async def verify_token(
    credentials: Optional[HTTPAuthorizationCredentials] = Depends(
        HTTPBearer(auto_error=False)
    ),
) -> str:
    """Verify a JWT token and return the subject (user id)."""
    if not credentials or not getattr(credentials, "credentials", None):
        raise HTTPException(status_code=401, detail="Authentication required")

    token = credentials.credentials
    try:
        payload = jwt.decode(token, AppConfig.SECRET_KEY, algorithms=["HS256"])
        user_id = payload.get("sub")
        if user_id is None:
            raise HTTPException(status_code=401, detail="Invalid token")
        return user_id
    except Exception:
        # Normalize all JWT decode errors to a 401 to avoid leaking internals
        raise HTTPException(status_code=401, detail="Invalid token")


def rate_limit(limit: int, window_seconds: int):
    """Create a rate limiting dependency that also verifies authentication.

    This combines authentication verification with rate limiting.
    Returns the user_id if both authentication and rate limiting pass.
    """

    async def rate_limit_dependency(
        credentials: Optional[HTTPAuthorizationCredentials] = Depends(
            HTTPBearer(auto_error=False)
        ),
    ) -> Optional[str]:
        # First verify authentication
        if not credentials or not getattr(credentials, "credentials", None):
            raise HTTPException(status_code=401, detail="Authentication required")

        token = credentials.credentials
        try:
            payload = jwt.decode(token, AppConfig.SECRET_KEY, algorithms=["HS256"])
            user_id = payload.get("sub")
            if user_id is None:
                raise HTTPException(status_code=401, detail="Invalid token")
        except Exception:
            raise HTTPException(status_code=401, detail="Invalid token")

        # Then check rate limiting (simplified implementation)
        # In a real implementation, you'd use Redis or another store for distributed rate limiting
        current_time = int(time.time())
        rate_key = f"rate_limit:{user_id}:{current_time // window_seconds}"

        # For now, we'll use a simple in-memory approach
        # This is not suitable for production with multiple server instances
        global _rate_limits
        if "_rate_limits" not in globals():
            _rate_limits = {}

        if rate_key not in _rate_limits:
            _rate_limits[rate_key] = 0

        if _rate_limits[rate_key] >= limit:
            raise HTTPException(
                status_code=429,
                detail=f"Rate limit exceeded. Maximum {limit} requests per {window_seconds} seconds.",
            )

        _rate_limits[rate_key] += 1

        # Clean up old rate limit entries (simple cleanup)
        cutoff_time = current_time - window_seconds
        old_keys = [
            k
            for k in _rate_limits.keys()
            if int(k.split(":")[-1]) * window_seconds < cutoff_time
        ]
        for old_key in old_keys:
            del _rate_limits[old_key]

        return user_id

    return rate_limit_dependency


# ============================================================================
# API Routes
# ============================================================================


@app.get("/api/health")
@limiter.limit("300/minute")  # Higher limit for health checks
async def health_check(request: Request):
    """Primary health check endpoint consumed by dashboard ribbon."""
    # Basic service status placeholders (assume connected if objects exist)
    redis_status = "connected" if getattr(app.state, "redis", None) else "unknown"
    es_status = "connected" if getattr(app.state, "es", None) else "unknown"
    ai_status = "ready" if getattr(app.state, "ai_engine", None) else "uninitialized"
    return {
        "status": "healthy",
        "timestamp": datetime.now().isoformat(),
        "version": "2.0.0",
        "services": {
            "redis": redis_status,
            "elasticsearch": es_status,
            "ai_engine": ai_status,
        },
    }


@app.get("/api/health/detailed")
@limiter.limit("60/minute")
async def detailed_health_check(request: Request):
    """Detailed health check with service connectivity tests."""
    health_status = {
        "status": "healthy",
        "timestamp": datetime.now().isoformat(),
        "version": "2.0.0",
        "services": {},
        "degraded_services": [],
    }

    # Check Redis
    try:
        if app.state.redis:
            await asyncio.wait_for(app.state.redis.ping(), timeout=2.0)
            health_status["services"]["redis"] = {
                "status": "healthy",
                "response_time_ms": "<2000",
            }
        else:
            health_status["services"]["redis"] = {"status": "not_configured"}
    except asyncio.TimeoutError:
        health_status["services"]["redis"] = {
            "status": "timeout",
            "error": "Connection timeout",
        }
        health_status["degraded_services"].append("redis")
        health_status["status"] = "degraded"
    except Exception as e:
        health_status["services"]["redis"] = {"status": "unhealthy", "error": str(e)}
        health_status["degraded_services"].append("redis")
        health_status["status"] = "degraded"

    # Check Elasticsearch
    try:
        if app.state.es:
            health_status["services"]["elasticsearch"] = {"status": "configured"}
        else:
            health_status["services"]["elasticsearch"] = {"status": "not_configured"}
    except Exception as e:
        health_status["services"]["elasticsearch"] = {
            "status": "error",
            "error": str(e),
        }

    # Check AI Engine
    health_status["services"]["ai_engine"] = {
        "status": "ready" if app.state.ai_engine else "not_configured"
    }

    # Check Graph DB
    try:
        if app.state.graph_db:
            health_status["services"]["graph_db"] = {"status": "configured"}
        else:
            health_status["services"]["graph_db"] = {"status": "not_configured"}
    except Exception:
        health_status["services"]["graph_db"] = {"status": "not_configured"}

    return health_status


@app.get("/tor/status")
async def tor_status():
    """Expose Tor proxy status (no external network calls)."""
    status = get_tor_status()
    proxy_reachable = status.get("active", False)
    status["proxy_reachable"] = proxy_reachable
    status["timestamp"] = datetime.now().isoformat()
    return status


@app.get("/api/system/status")
async def system_status_alias(request: Request):
    """Alias for /api/health to match frontend expectations."""
    return await health_check(request)


@app.get("/api/anonymity/tor/status")
async def anonymity_tor_status():
    """Alias for /tor/status under /api/anonymity path."""
    return await tor_status()


@app.get("/api/capabilities", response_model=List[CapabilityModel])
async def list_capabilities():
    """List registered capabilities (static registry for now)."""
    out = []
    for cap_id, cap in CAPABILITY_REGISTRY.items():
        out.append(
            CapabilityModel(
                id=cap.id,
                name=cap.name,
                description=cap.description,
                category=cap.category,
                version=cap.version,
                inputs=cap.inputs,
                produces=list(cap.produces),
                dependencies=list(cap.dependencies),
                cost_weight=cap.cost_weight,
                risk_level=cap.risk_level,
                enabled=cap.enabled,
            )
        )
    return out


@app.get("/api/investigations/{investigation_id}/plan", response_model=PlanModel)
async def get_investigation_plan(
    investigation_id: str, user_id: Optional[str] = Depends(verify_token)
):
    """Return (build if absent) the plan for an investigation."""
    store = app.state.investigation_manager
    # Load investigation to verify ownership
    inv = await store.get_investigation(investigation_id, owner_id=user_id)
    if not inv:
        raise HTTPException(status_code=404, detail="Investigation not found")

    # Try to get or build plan
    try:
        # Use the same adapter module path as imported at top
        from investigations.investigation_adapter import (  # type: ignore
            PersistentInvestigationStore,
        )

        if isinstance(store, PersistentInvestigationStore) and hasattr(
            store, "_load_or_build_plan"
        ):
            plan = store._load_or_build_plan(store._items[investigation_id])  # type: ignore[attr-defined]
        else:
            planner = Planner()
            plan = planner.build_plan(
                investigation_id, inv["investigation_type"], inv["targets"]
            )  # type: ignore
    except Exception:
        # Fallback: create a basic plan if advanced planning fails
        planner = Planner()
        plan = planner.build_plan(
            investigation_id, inv["investigation_type"], inv["targets"]
        )  # type: ignore

    # Extract tasks from plan
    plan_id = (
        getattr(plan, "investigation_id", None)
        or getattr(plan, "id", None)
        or investigation_id
    )
    task_iter = getattr(plan, "tasks", None) or (
        plan.get("tasks", []) if isinstance(plan, dict) else []
    )

    tasks_out: List[PlannedTaskModel] = []
    for t in task_iter:
        tasks_out.append(
            PlannedTaskModel(
                id=str(
                    getattr(
                        t,
                        "id",
                        getattr(
                            t, "task_id", t.get("id") if isinstance(t, dict) else ""
                        ),
                    )
                ),
                capability_id=str(
                    getattr(
                        t,
                        "capability_id",
                        getattr(
                            t,
                            "capability",
                            t.get("capability_id") if isinstance(t, dict) else "",
                        ),
                    )
                ),
                inputs=(
                    getattr(t, "inputs", t.get("inputs") if isinstance(t, dict) else {})
                    or {}
                ),
                depends_on=(
                    getattr(
                        t,
                        "depends_on",
                        t.get("depends_on") if isinstance(t, dict) else [],
                    )
                    or []
                ),
                status=str(
                    getattr(
                        t,
                        "status",
                        getattr(
                            t,
                            "state",
                            t.get("status") if isinstance(t, dict) else "unknown",
                        ),
                    )
                ),
            )
        )

    return PlanModel(investigation_id=str(plan_id), tasks=tasks_out)


@app.post("/api/investigations/{investigation_id}/execute/all")
async def execute_all_tasks(
    investigation_id: str, user_id: Optional[str] = Depends(verify_token)
):
    inv = await app.state.investigation_manager.get_investigation(
        investigation_id, owner_id=user_id
    )
    if not inv:
        raise HTTPException(status_code=404, detail="Investigation not found")
    await app.state.execution_engine.run_all(investigation_id)
    return {"message": "Execution complete"}


@app.get("/api/investigations/{investigation_id}/evidence/provenance")
async def investigation_provenance(
    investigation_id: str, user_id: Optional[str] = Depends(verify_token)
):
    inv = await app.state.investigation_manager.get_investigation(
        investigation_id, owner_id=user_id
    )
    if not inv:
        raise HTTPException(status_code=404, detail="Investigation not found")
    from evidence.store import get_default_store

    prov = compute_investigation_provenance(get_default_store(), investigation_id)
    return prov


# ============================================================================
# Geospatial Intelligence (Placeholder Endpoint)
# ============================================================================


@app.get("/api/geo")
async def geo_snapshot():
    """Return a lightweight snapshot of geospatial intelligence data.
    Currently returns placeholder points and flight routes for the mapping
    widget. In future iterations this will aggregate:
      * Resolved IP geolocations (network / infrastructure module)
      * Flight paths (aviation intelligence module)
      * Potential infrastructure relationship lines

    Response schema:
    {
      "generated_at": ISO8601,
      "ip_points": [ { ip, lat, lon, asn, label } ],
                    "flight_routes": [
                        {
                            flight,
                            from: {icao,lat,lon,city},
                            to: {...},
                            path: [[lat,lon],...],
                            status
                        }
                    ]
    }
    This endpoint is unauthenticated for rapid internal dashboard rendering.
    DO NOT expose publicly without access controls.
    """
    # Placeholder sample data; coordinates approximate.
    ip_points = [
        {
            "ip": "8.8.8.8",
            "lat": 37.751,
            "lon": -97.822,
            "asn": "AS15169",
            "label": "Public DNS",
        },
        {
            "ip": "1.1.1.1",
            "lat": -33.494,
            "lon": 143.2104,
            "asn": "AS13335",
            "label": "Resolver",
        },
        {
            "ip": "203.0.113.10",
            "lat": 51.509,
            "lon": -0.118,
            "asn": "AS64500",
            "label": "Sample Infra",
        },
    ]

    flight_routes = [
        {
            "flight": "AB123",
            "from": {
                "icao": "KJFK",
                "lat": 40.6413,
                "lon": -73.7781,
                "city": "New York",
            },
            "to": {
                "icao": "EGLL",
                "lat": 51.4700,
                "lon": -0.4543,
                "city": "London",
            },
            "path": [
                [40.6413, -73.7781],
                [45.0, -50.0],  # Mid-Atlantic waypoint (approx)
                [51.4700, -0.4543],
            ],
            "status": "enroute",
        }
    ]

    return {
        "generated_at": datetime.now(timezone.utc).isoformat().replace("+00:00", "Z"),
        "ip_points": ip_points,
        "flight_routes": flight_routes,
    }


@app.post("/api/investigations")
async def create_investigation(
    investigation: InvestigationCreate,
    user_id: Optional[str] = Depends(rate_limit(limit=15, window_seconds=60)),
):
    """Create a new OSINT investigation"""
    try:
        # Ensure the dependency provided a user id (rate_limit may return None)
        if not user_id:
            raise HTTPException(status_code=401, detail="Authentication required")

        # Validate OPSEC policies
        for target in investigation.targets:
            policy_result = enforce_policy(
                operation_type="investigation_create", target=target, actor=user_id
            )
            if not policy_result["allowed"]:
                raise HTTPException(
                    status_code=403,
                    detail=(
                        "OPSEC policy violation for target "
                        f"{target}: {policy_result['reason']}"
                    ),
                )

        # Create investigation
        investigation_id = await app.state.investigation_manager.create_investigation(
            name=investigation.name,
            description=investigation.description,
            targets=investigation.targets,
            investigation_type=investigation.investigation_type,
            priority=investigation.priority,
            tags=investigation.tags,
            owner_id=user_id,
            scheduled_start=investigation.scheduled_start,
            auto_reporting=investigation.auto_reporting,
        )

        # Log audit trail
        audit_trail.log_operation(
            operation="investigation_created",
            actor=user_id,
            target=investigation_id,
            metadata={
                "name": investigation.name,
                "targets": investigation.targets,
                "type": investigation.investigation_type,
            },
        )

        return {
            "investigation_id": investigation_id,
            "status": "created",
            "message": "Investigation created successfully",
        }

    except Exception as e:
        logging.error(f"Failed to create investigation: {e}")
        raise HTTPException(status_code=500, detail=str(e))


@app.get("/api/investigations")
async def list_investigations(
    skip: int = 0,
    limit: int = 50,
    status: Optional[str] = None,
    include_archived: bool = False,
    include_meta: bool = False,
    user_id: Optional[str] = Depends(verify_token),
):
    """List user's investigations with optional filters and metadata.

    Query Params:
      skip, limit: pagination window
      status: optional status filter (created|running|completed|archived)
      include_archived: if true include archived items alongside active
      include_meta: if true wrap items with {items:[], meta:{total,skip,limit}}
    """
    try:
        result = await app.state.investigation_manager.list_investigations(
            owner_id=user_id,
            skip=skip,
            limit=limit,
            status_filter=status,
            include_archived=include_archived,
            include_meta=include_meta,
        )
        return result
    except Exception as e:
        logging.error(f"Failed to list investigations: {e}")
        raise HTTPException(status_code=500, detail=str(e))


@app.get("/api/investigations/{investigation_id}")
async def get_investigation(
    investigation_id: str, user_id: Optional[str] = Depends(verify_token)
):
    """Get investigation details with results"""
    try:
        investigation = await app.state.investigation_manager.get_investigation(
            investigation_id=investigation_id, owner_id=user_id
        )
        if not investigation:
            raise HTTPException(status_code=404, detail="Investigation not found")

        return investigation
    except Exception as e:
        logging.error(f"Failed to get investigation: {e}")
        raise HTTPException(status_code=500, detail=str(e))


@app.post("/api/investigations/{investigation_id}/start")
async def start_investigation(
    investigation_id: str,
    user_id: Optional[str] = Depends(rate_limit(limit=30, window_seconds=300)),
):
    """Start OSINT investigation execution"""
    try:
        # Start investigation
        await app.state.investigation_manager.start_investigation(
            investigation_id=investigation_id, owner_id=user_id
        )

        # Broadcast real-time update
        await app.state.ws_manager.broadcast_investigation_update(
            investigation_id=investigation_id,
            data={
                "type": "investigation_started",
                "status": "running",
                "message": "Investigation started",
                "investigation_id": investigation_id,
            },
        )

        return {"status": "started", "investigation_id": investigation_id}
    except Exception as e:
        logging.error(f"Failed to start investigation: {e}")
        raise HTTPException(status_code=500, detail=str(e))


@app.get("/api/investigations/{investigation_id}/tasks")
async def investigation_tasks(
    investigation_id: str,
    skip: int = 0,
    limit: int = 100,
    status: Optional[str] = None,
    task_type: Optional[str] = None,
    include_meta: bool = False,
    user_id: Optional[str] = Depends(verify_token),
):
    """Return detailed (optionally filtered/paginated) task list.

    Query params:
      skip, limit: pagination window.
      status: optional status filter
      task_type: optional task type filter
      include_meta: if true include metadata
    """
    try:
        tasks = await app.state.investigation_manager.list_tasks(
            owner_id=user_id,
            investigation_id=investigation_id,
            skip=skip,
            limit=limit,
            status=status,
            task_type=task_type,
            include_meta=include_meta,
        )

        # Accept either a dict container or a list; if dict ensure investigation matches
        if (
            isinstance(tasks, dict)
            and tasks.get("investigation_id") != investigation_id
        ):
            raise HTTPException(status_code=404, detail="Investigation not found")

        return tasks
    except HTTPException:
        raise
    except Exception as e:
        logging.error(f"Failed to get tasks: {e}")
        raise HTTPException(status_code=500, detail=str(e))


@app.get("/api/modules")
async def list_modules():
    """List all available OSINT modules with their metadata."""
    modules = []
    for name, info in MODULE_REGISTRY.items():
        modules.append(
            ModuleInfo(
                name=name,
                description=info["description"],
                category=info["category"],
                class_name=info["class"].__name__,
            )
        )
    return modules


@app.get("/api/modules/categories")
async def list_module_categories():
    """List all available module categories."""
    return {"categories": list(CATEGORIES.keys())}


@app.get("/api/modules/category/{category}", response_model=List[ModuleInfo])
async def get_modules_by_category_endpoint(category: str):
    """Get all modules in a specific category."""
    if category not in CATEGORIES:
        raise HTTPException(status_code=404, detail=f"Category '{category}' not found")
    modules = []
    for name, info in MODULE_REGISTRY.items():
        if info["category"] == category:
            modules.append(
                ModuleInfo(
                    name=name,
                    description=info["description"],
                    category=info["category"],
                    class_name=info["class"].__name__,
                )
            )
    return modules


@app.post("/api/modules/execute")
async def execute_module(
    request: ModuleExecutionRequest,
    user_id: Optional[str] = Depends(rate_limit(limit=10, window_seconds=300)),
):
    """Execute an OSINT module with given parameters."""
    import time

    start_time = time.time()
    try:
        # Get the module instance
        module_instance = get_module(request.module_name)
        if module_instance is None:
            raise HTTPException(
                status_code=404, detail=f"Module '{request.module_name}' not found"
            )

        # Log the operation
        audit_trail.log_operation(
            operation="module_execute",
            actor=user_id or "anonymous",
            target=f"module:{request.module_name}",
            metadata={"parameters": request.parameters},
        )

        # Execute the module based on its type
        result = None

        # Priority list of execution methods to check
        execution_methods = [
            "search",
            "analyze_company",
            "analyze_domain",
            "analyze_email",
            "analyze_crypto_address",
            "enumerate",
            "scrape",
            "fetch_snapshots",
            "get_history",
            "scrape_profiles",
            "dork",
        ]

        # Try specific execution methods first
        method_found = False
        for method_name in execution_methods:
            if hasattr(module_instance, method_name):
                method = getattr(module_instance, method_name)
                result = method(**request.parameters)
                method_found = True
                break

        # If no specific method found, try pattern-based methods
        if not method_found:
            # Get all callable methods that match execution patterns
            method_patterns = [
                "analyze_",
                "search_",
                "scan_",
                "track_",
                "monitor_",
                "comprehensive_",
            ]
            module_methods = [
                m
                for m in dir(module_instance)
                if callable(getattr(module_instance, m)) and not m.startswith("_")
            ]

            # Find the first method that matches our patterns
            execution_method = None
            for method_name in module_methods:
                if any(method_name.startswith(pattern) for pattern in method_patterns):
                    execution_method = method_name
                    break

            if execution_method:
                method = getattr(module_instance, execution_method)
                result = method(**request.parameters)
                method_found = True

        if not method_found:
            raise HTTPException(
                status_code=400,
                detail=f"Module '{request.module_name}' does not have a supported execution method. "
                f"Expected one of: {', '.join(execution_methods)}",
            )

        execution_time = time.time() - start_time

        return ModuleExecutionResponse(
            status="success",
            module_name=request.module_name,
            result=result,
            execution_time=execution_time,
        )

    except ValueError as e:
        # Module not found
        raise HTTPException(status_code=404, detail=str(e))
    except Exception as e:
        execution_time = time.time() - start_time

        # Log the error
        audit_trail.log_operation(
            operation="module_execute_error",
            actor=user_id or "anonymous",
            target=f"module:{request.module_name}",
            metadata={"error": str(e), "parameters": request.parameters},
        )

        return ModuleExecutionResponse(
            status="error",
            module_name=request.module_name,
            error=str(e),
            execution_time=execution_time,
        )


@app.get("/api/modules/{module_name}")
async def get_module_info(module_name: str):
    """Get detailed information about a specific module."""
    if module_name not in MODULE_REGISTRY:
        raise HTTPException(status_code=404, detail=f"Module '{module_name}' not found")

    info = MODULE_REGISTRY[module_name]
    return {
        "name": module_name,
        "description": info["description"],
        "category": info["category"],
        "class_name": info["class"].__name__,
        "methods": [
            method for method in dir(info["class"]) if not method.startswith("_")
        ],
    }


# =========================================================================
# Dev Helper Endpoint (JWT issuance) - guarded by env flag
# =========================================================================


@app.post("/api/dev/token")
async def dev_token(sub: str = "dev-user", expires_minutes: int = 60):
    """Issue a development JWT for local VS Code extension.
    Enabled ONLY in development mode with ENABLE_DEV_AUTH=1.
    NEVER enable this in production.
    """
    # Strict environment check - must be development AND explicitly enabled
    if AppConfig.ENVIRONMENT != "development":
        raise HTTPException(status_code=404, detail="Not found")

    if os.getenv("ENABLE_DEV_AUTH") != "1":
        raise HTTPException(status_code=403, detail="Dev auth disabled")

    # Log security warning
    logging.warning(
        f"DEV AUTH: Issuing development token for user={sub}. "
        "This should NEVER happen in production!"
    )

    now = datetime.utcnow()
    payload = {
        "sub": sub,
        "iat": int(now.timestamp()),
        "exp": int((now + timedelta(minutes=expires_minutes)).timestamp()),
        "scopes": ["investigations:read", "investigations:write"],
        "env": "development",  # Mark as dev token
    }
    token = jwt.encode(payload, AppConfig.SECRET_KEY, algorithm="HS256")
    return {
        "token": token,
        "expires_in": expires_minutes * 60,
        "warning": "Development token only",
    }


@app.post("/api/ai/analyze")
async def ai_analysis(
    request: AIAnalysisRequest,
    user_id: Optional[str] = Depends(rate_limit(limit=10, window_seconds=300)),
):
    """Request AI analysis of investigation data"""
    try:
        # Get investigation data
        investigation = await app.state.investigation_manager.get_investigation(
            investigation_id=request.investigation_id, owner_id=user_id
        )

        if not investigation:
            raise HTTPException(status_code=404, detail="Investigation not found")

        # Perform AI analysis
        analysis_result = await app.state.ai_engine.analyze_investigation(
            investigation_data=investigation,
            analysis_type=request.analysis_type,
            context=request.context,
            include_raw_data=request.include_raw_data,
        )

        # Store analysis result
        await app.state.investigation_manager.store_ai_analysis(
            investigation_id=request.investigation_id,
            analysis_type=request.analysis_type,
            result=analysis_result,
        )

        return analysis_result

    except Exception as e:
        logging.error(f"AI analysis failed: {e}")
        raise HTTPException(status_code=500, detail=str(e))


@app.post("/api/reports/generate")
async def generate_report(
    investigation_id: str,
    report_type: str = "executive_summary",
    format: str = "pdf",
    include_charts: bool = True,
    user_id: Optional[str] = Depends(rate_limit(limit=5, window_seconds=300)),
):
    """Generate investigation report with enhanced features"""
    try:
        # Get investigation
        investigation = await app.state.investigation_manager.get_investigation(
            investigation_id=investigation_id, owner_id=user_id
        )

        if not investigation:
            raise HTTPException(status_code=404, detail="Investigation not found")

        # Generate enhanced report data
        if report_type == "executive_summary":
            report_data = app.state.reporting_engine.generate_executive_summary(
                investigation
            )
        else:
            # For other report types, use the existing method or create comprehensive report
            report_data = {
                "investigation_id": investigation_id,
                "generated_at": datetime.now().isoformat(),
                "title": f"{report_type.replace('_', ' ').title()} Report",
                "executive_summary": f"Comprehensive {report_type} analysis for investigation {investigation_id}",
                "key_findings": [
                    "Investigation data analysis",
                    "Intelligence correlation",
                    "Risk assessment",
                ],
                "recommendations": [
                    "Review findings",
                    "Implement security measures",
                    "Monitor ongoing activity",
                ],
            }

        # Generate PDF if requested
        if format == "pdf":
            pdf_path = app.state.reporting_engine.generate_pdf_report(
                report_data,
                template_name=report_type,
                filename=f"report_{investigation_id}_{datetime.now().strftime('%Y%m%d_%H%M%S')}.pdf",
            )

            return {
                "report_id": f"report_{investigation_id}_{datetime.now().strftime('%Y%m%d_%H%M%S')}",
                "download_url": f"/api/reports/download/{os.path.basename(pdf_path)}",
                "format": "pdf",
                "generated_at": datetime.now().isoformat(),
                "file_path": pdf_path,
            }

        # Return JSON report
        return {
            "report_data": report_data,
            "format": "json",
            "generated_at": datetime.now().isoformat(),
        }

    except Exception as e:
        logging.error(f"Report generation failed: {e}")
        raise HTTPException(status_code=500, detail=str(e))


@app.get("/api/reports/download/{filename}")
async def download_report(filename: str):
    """Download generated report file"""
    try:
        from fastapi.responses import FileResponse

        reports_dir = Path("output/reports")
        file_path = reports_dir / filename

        if not file_path.exists():
            raise HTTPException(status_code=404, detail="Report file not found")

        return FileResponse(
            path=file_path, filename=filename, media_type="application/pdf"
        )

    except Exception as e:
        logging.error(f"Report download failed: {e}")
        raise HTTPException(status_code=500, detail=str(e))


@app.post("/api/reports/schedule")
async def schedule_report(
    schedule_data: Dict[str, Any],
    user_id: Optional[str] = Depends(rate_limit(limit=10, window_seconds=300)),
):
    """Schedule recurring reports"""
    # Ensure the dependency provided a user id (verify_token may return None)
    if not user_id:
        raise HTTPException(status_code=401, detail="Authentication required")

    try:
        # Try the canonical package locations first (matches other imports above)
        try:
            from reporting.reporting_engine import ReportSchedule  # type: ignore
        except Exception:
            try:
                from reporting.report_scheduler import ReportSchedule  # type: ignore
            except Exception:
                # Minimal fallback dataclass for environments where the reporting
                # package is not installed; keeps the API usable for basic scheduling.
                from dataclasses import dataclass, field
                from typing import Optional, Dict, Any, List

                @dataclass
                class ReportSchedule:
                    report_id: str
                    name: str
                    template: str
                    frequency: str
                    recipients: List[str]
                    filters: Dict[str, Any] = field(default_factory=dict)
                    enabled: bool = True
                    next_run: Optional[datetime] = None

        schedule = ReportSchedule(
            report_id=schedule_data.get(
                "report_id", f"scheduled_{datetime.now().strftime('%Y%m%d_%H%M%S')}"
            ),
            name=schedule_data["name"],
            template=schedule_data.get("template", "executive_summary"),
            frequency=schedule_data["frequency"],  # daily, weekly, monthly
            recipients=schedule_data["recipients"],
            filters=schedule_data.get("filters", {}),
            enabled=schedule_data.get("enabled", True),
        )

        schedule_id = await app.state.report_scheduler.schedule_report(schedule)

        return {
            "schedule_id": schedule_id,
            "next_run": schedule.next_run.isoformat() if schedule.next_run else None,
            "status": "scheduled",
        }

    except Exception as e:
        logging.error(f"Report scheduling failed: {e}")
        raise HTTPException(status_code=500, detail=str(e))


@app.delete("/api/reports/schedule/{schedule_id}")
async def remove_scheduled_report(
    schedule_id: str, user_id: Optional[str] = Depends(verify_token)
):
    """Remove a scheduled report"""
    try:
        app.state.report_scheduler.remove_schedule(schedule_id)

        # Also remove from reporting engine
        if schedule_id in app.state.reporting_engine.schedules:
            del app.state.reporting_engine.schedules[schedule_id]

        return {"status": "removed", "schedule_id": schedule_id}

    except Exception as e:
        logging.error(f"Failed to remove scheduled report: {e}")
        raise HTTPException(status_code=500, detail=str(e))


# =========================================================================
# Natural Language Command Processing
# =========================================================================


class NLPCommandRequest(BaseModel):
    """Request for natural language command"""

    command: str = Field(
        ..., description="Natural language command to parse and execute"
    )
    investigation_id: Optional[str] = Field(
        None, description="Optional investigation ID to link execution"
    )
    execute: bool = Field(
        False, description="Whether to execute the command or just parse it"
    )


@app.post("/api/nlp/parse")
async def parse_nlp_command(
    request: NLPCommandRequest,
    user_id: Optional[str] = Depends(rate_limit(limit=20, window_seconds=60)),
):
    """Parse natural language command and return execution plan"""
    try:
        from core.nlp_command_parser import NLPCommandParser

        parser = NLPCommandParser()
        parsed = parser.parse(request.command)

        return {
            "intent": parsed.intent.value,
            "target_type": parsed.target_type.value,
            "target": parsed.target,
            "modules": parsed.modules,
            "parameters": parsed.parameters,
            "confidence": parsed.confidence,
            "raw_command": parsed.raw_command,
        }

    except Exception as e:
        logging.error(f"NLP parsing failed: {e}")
        raise HTTPException(status_code=500, detail=str(e))


@app.post("/api/nlp/execute")
async def execute_nlp_command(
    request: NLPCommandRequest,
    user_id: Optional[str] = Depends(rate_limit(limit=10, window_seconds=300)),
):
    """Parse and execute natural language command"""
    try:
        from core.nlp_command_parser import NLPCommandParser

        parser = NLPCommandParser()
        parsed = parser.parse(request.command)

        if parsed.confidence < 0.5:
            return {
                "status": "low_confidence",
                "message": f"Command confidence is low ({parsed.confidence:.2f}). Please rephrase.",
                "parsed": {
                    "intent": parsed.intent.value,
                    "target_type": parsed.target_type.value,
                    "target": parsed.target,
                },
            }

        # Execute the modules
        results = {}
        for module_name in parsed.modules:
            try:
                module_instance = get_module(module_name)
                if not module_instance:
                    results[module_name] = {"error": "Module not found"}
                    continue

                # Execute based on module capabilities
                if hasattr(module_instance, "search"):
                    result = module_instance.search(target=parsed.target)
                elif hasattr(module_instance, "analyze"):
                    result = module_instance.analyze(target=parsed.target)
                else:
                    result = {"message": "Module executed but no standard method found"}

                results[module_name] = result

            except Exception as e:
                logging.error(f"Module {module_name} execution failed: {e}")
                results[module_name] = {"error": str(e)}

        return {
            "status": "executed",
            "command": request.command,
            "parsed": {
                "intent": parsed.intent.value,
                "target_type": parsed.target_type.value,
                "target": parsed.target,
                "modules": parsed.modules,
                "confidence": parsed.confidence,
            },
            "results": results,
            "investigation_id": request.investigation_id,
        }

    except Exception as e:
        logging.error(f"NLP execution failed: {e}")
        raise HTTPException(status_code=500, detail=str(e))


@app.get("/api/nlp/examples")
async def get_nlp_examples():
    """Get example natural language commands"""
    try:
        from core.nlp_command_parser import NLPCommandParser

        parser = NLPCommandParser()
        examples = parser.get_example_commands()

        return {"examples": examples, "count": len(examples)}

    except Exception as e:
        logging.error(f"Failed to get NLP examples: {e}")
        raise HTTPException(status_code=500, detail=str(e))


# =========================================================================
# Chat History Management
# =========================================================================


class ChatMessageRequest(BaseModel):
    """Request to add chat message"""

    conversation_id: str = Field(..., description="Conversation ID")
    role: str = Field(..., description="Message role (user or assistant)")
    content: str = Field(..., description="Message content")
    metadata: Optional[Dict[str, Any]] = Field(None, description="Optional metadata")


class CreateConversationRequest(BaseModel):
    """Request to create conversation"""

    investigation_id: Optional[str] = Field(
        None, description="Optional investigation ID"
    )
    title: str = Field("New Conversation", description="Conversation title")
    metadata: Optional[Dict[str, Any]] = Field(None, description="Optional metadata")


@app.post("/api/chat/conversations")
async def create_chat_conversation(
    request: CreateConversationRequest,
    user_id: Optional[str] = Depends(rate_limit(limit=50, window_seconds=3600)),
):
    """Create a new chat conversation"""
    try:
        from core.chat_history_manager import ChatHistoryManager

        manager = ChatHistoryManager()
        conversation_id = manager.create_conversation(
            investigation_id=request.investigation_id,
            title=request.title,
            metadata=request.metadata or {},
        )

        return {
            "conversation_id": conversation_id,
            "investigation_id": request.investigation_id,
            "title": request.title,
            "created_at": datetime.now().isoformat(),
        }

    except Exception as e:
        logging.error(f"Failed to create conversation: {e}")
        raise HTTPException(status_code=500, detail=str(e))


@app.post("/api/chat/messages")
async def add_chat_message(
    request: ChatMessageRequest,
    user_id: Optional[str] = Depends(rate_limit(limit=100, window_seconds=3600)),
):
    """Add a message to a conversation"""
    try:
        from core.chat_history_manager import ChatHistoryManager

        manager = ChatHistoryManager()
        message_id = manager.add_message(
            conversation_id=request.conversation_id,
            role=request.role,
            content=request.content,
            metadata=request.metadata or {},
        )

        return {
            "message_id": message_id,
            "conversation_id": request.conversation_id,
            "timestamp": datetime.now().isoformat(),
        }

    except Exception as e:
        logging.error(f"Failed to add message: {e}")
        raise HTTPException(status_code=500, detail=str(e))


@app.get("/api/chat/conversations/{conversation_id}")
async def get_chat_conversation(
    conversation_id: str, user_id: Optional[str] = Depends(verify_token)
):
    """Get a conversation with all messages"""
    try:
        from core.chat_history_manager import ChatHistoryManager

        manager = ChatHistoryManager()
        conversation = manager.get_conversation(conversation_id)

        if not conversation:
            raise HTTPException(status_code=404, detail="Conversation not found")

        return {
            "id": conversation.id,
            "investigation_id": conversation.investigation_id,
            "title": conversation.title,
            "created_at": conversation.created_at,
            "updated_at": conversation.updated_at,
            "messages": [
                {
                    "id": msg.id,
                    "role": msg.role,
                    "content": msg.content,
                    "timestamp": msg.timestamp,
                    "metadata": msg.metadata,
                }
                for msg in conversation.messages
            ],
            "metadata": conversation.metadata,
        }

    except HTTPException:
        raise
    except Exception as e:
        logging.error(f"Failed to get conversation: {e}")
        raise HTTPException(status_code=500, detail=str(e))


@app.get("/api/chat/conversations")
async def list_chat_conversations(
    investigation_id: Optional[str] = None,
    limit: int = 50,
    offset: int = 0,
    user_id: Optional[str] = Depends(verify_token),
):
    """List all conversations"""
    try:
        from core.chat_history_manager import ChatHistoryManager

        manager = ChatHistoryManager()
        conversations = manager.list_conversations(
            investigation_id=investigation_id, limit=limit, offset=offset
        )

        return {"conversations": conversations, "count": len(conversations)}

    except Exception as e:
        logging.error(f"Failed to list conversations: {e}")
        raise HTTPException(status_code=500, detail=str(e))


@app.delete("/api/chat/conversations/{conversation_id}")
async def delete_chat_conversation(
    conversation_id: str, user_id: Optional[str] = Depends(verify_token)
):
    """Delete a conversation"""
    try:
        from core.chat_history_manager import ChatHistoryManager

        manager = ChatHistoryManager()
        deleted = manager.delete_conversation(conversation_id)

        if not deleted:
            raise HTTPException(status_code=404, detail="Conversation not found")

        return {"status": "deleted", "conversation_id": conversation_id}

    except HTTPException:
        raise
    except Exception as e:
        logging.error(f"Failed to delete conversation: {e}")
        raise HTTPException(status_code=500, detail=str(e))


@app.get("/api/chat/search")
async def search_chat_messages(
    query: str, limit: int = 50, user_id: Optional[str] = Depends(verify_token)
):
    """Search messages by content"""
    try:
        from core.chat_history_manager import ChatHistoryManager

        manager = ChatHistoryManager()
        results = manager.search_messages(query=query, limit=limit)

        return {"results": results, "count": len(results), "query": query}

    except Exception as e:
        logging.error(f"Failed to search messages: {e}")
        raise HTTPException(status_code=500, detail=str(e))


@app.get("/api/chat/stats")
async def get_chat_stats(user_id: Optional[str] = Depends(verify_token)):
    """Get chat history statistics"""
    try:
        from core.chat_history_manager import ChatHistoryManager

        manager = ChatHistoryManager()
        stats = manager.get_stats()

        return stats

    except Exception as e:
        logging.error(f"Failed to get chat stats: {e}")
        raise HTTPException(status_code=500, detail=str(e))


@app.get("/api/chat/conversations/{conversation_id}/export")
async def export_chat_conversation(
    conversation_id: str,
    format: str = "json",
    user_id: Optional[str] = Depends(verify_token),
):
    """Export a conversation to file"""
    try:
        from core.chat_history_manager import ChatHistoryManager
        from fastapi.responses import FileResponse

        manager = ChatHistoryManager()
        filepath = manager.export_conversation(conversation_id, format=format)

        if not filepath:
            raise HTTPException(status_code=404, detail="Conversation not found")

        return FileResponse(path=filepath, filename=os.path.basename(filepath))

    except HTTPException:
        raise
    except Exception as e:
        logging.error(f"Failed to export conversation: {e}")
        raise HTTPException(status_code=500, detail=str(e))


@app.get("/api/reports/scheduled")
async def get_scheduled_reports(user_id: Optional[str] = Depends(verify_token)):
    """Get list of scheduled reports"""
    try:
        schedules = app.state.report_scheduler.get_active_schedules()

        return {"schedules": schedules}

    except Exception as e:
        logging.error(f"Failed to get scheduled reports: {e}")
        raise HTTPException(status_code=500, detail=str(e))


@app.post("/api/reports/process-scheduled")
async def process_scheduled_reports():
    """Process all due scheduled reports (internal endpoint)"""
    try:
        processed = await app.state.report_scheduler.execute_all_due_reports()

        return {
            "processed_schedules": processed,
            "timestamp": datetime.now().isoformat(),
        }

    except Exception as e:
        logging.error(f"Failed to process scheduled reports: {e}")
        raise HTTPException(status_code=500, detail=str(e))


@app.get("/api/graph/stats")
async def get_graph_statistics(user_id: Optional[str] = Depends(verify_token)):
    """Get graph database statistics"""
    try:
        stats = await app.state.graph_db.get_graph_statistics()
        return stats

    except Exception as e:
        logging.error(f"Failed to get graph statistics: {e}")
        raise HTTPException(status_code=500, detail=str(e))


@app.post("/api/graph/entities")
async def create_graph_entity(
    entity_data: Dict[str, Any],
    user_id: Optional[str] = Depends(rate_limit(limit=50, window_seconds=300)),
):
    """Create an entity in the graph database"""
    try:
        from database.graph_database import Entity

        entity = Entity(
            id=entity_data["id"],
            type=entity_data["type"],
            name=entity_data["name"],
            properties=entity_data.get("properties", {}),
            labels=set(entity_data.get("labels", [])),
        )

        success = await app.state.graph_db.create_entity(entity)

        return {"success": success, "entity_id": entity.id}

    except Exception as e:
        logging.error(f"Failed to create graph entity: {e}")
        raise HTTPException(status_code=500, detail=str(e))


@app.post("/api/graph/relationships")
async def create_graph_relationship(
    relationship_data: Dict[str, Any],
    user_id: Optional[str] = Depends(rate_limit(limit=50, window_seconds=300)),
):
    """Create a relationship in the graph database"""
    try:
        from database.graph_database import Relationship

        relationship = Relationship(
            source_id=relationship_data["source_id"],
            target_id=relationship_data["target_id"],
            type=relationship_data["type"],
            properties=relationship_data.get("properties", {}),
            confidence=relationship_data.get("confidence", 1.0),
            source=relationship_data.get("source", ""),
        )

        success = await app.state.graph_db.create_relationship(relationship)

        return {"success": success, "relationship_type": relationship.type}

    except Exception as e:
        logging.error(f"Failed to create graph relationship: {e}")
        raise HTTPException(status_code=500, detail=str(e))


@app.get("/api/graph/entities/{entity_id}/related")
async def get_related_entities(
    entity_id: str,
    relationship_type: Optional[str] = None,
    max_depth: int = 2,
    user_id: Optional[str] = Depends(verify_token),
):
    """Get entities related to the specified entity"""
    try:
        related = await app.state.graph_db.find_related_entities(
            entity_id, relationship_type, max_depth
        )

        return {
            "entity_id": entity_id,
            "related_entities": related,
            "total_found": len(related),
        }

    except Exception as e:
        logging.error(f"Failed to get related entities: {e}")
        raise HTTPException(status_code=500, detail=str(e))


@app.get("/api/graph/entities/search")
async def search_entities(
    name: str,
    entity_type: Optional[str] = None,
    user_id: Optional[str] = Depends(verify_token),
):
    """Search for entities by name"""
    try:
        entity = await app.state.graph_db.find_entity_by_name(name, entity_type)

        if entity:
            return {
                "found": True,
                "entity": {
                    "id": entity.id,
                    "type": entity.type,
                    "name": entity.name,
                    "properties": entity.properties,
                    "labels": list(entity.labels),
                    "created_at": entity.created_at.isoformat(),
                    "updated_at": entity.updated_at.isoformat(),
                },
            }
        else:
            return {"found": False}

    except Exception as e:
        logging.error(f"Failed to search entities: {e}")
        raise HTTPException(status_code=500, detail=str(e))


@app.get("/api/graph/path")
async def find_entity_path(
    source_id: str, target_id: str, user_id: Optional[str] = Depends(verify_token)
):
    """Find the shortest path between two entities"""
    try:
        path = await app.state.graph_db.find_shortest_path(source_id, target_id)

        return {
            "source_id": source_id,
            "target_id": target_id,
            "path_found": path is not None,
            "path": path,
        }

    except Exception as e:
        logging.error(f"Failed to find entity path: {e}")
        raise HTTPException(status_code=500, detail=str(e))


@app.get("/api/graph/communities")
async def detect_communities(user_id: Optional[str] = Depends(verify_token)):
    """Detect communities/clusters in the graph"""
    try:
        communities = await app.state.graph_db.detect_communities()

        return {"communities": communities, "total_communities": len(communities)}

    except Exception as e:
        logging.error(f"Failed to detect communities: {e}")
        raise HTTPException(status_code=500, detail=str(e))


@app.get("/api/graph/centrality")
async def calculate_centrality(
    entity_type: Optional[str] = None, user_id: Optional[str] = Depends(verify_token)
):
    """Calculate centrality measures for entities"""
    try:
        centrality = await app.state.graph_db.calculate_centrality(entity_type)

        return {
            "centrality_scores": centrality,
            "entity_type_filter": entity_type,
            "total_entities": len(centrality),
        }

    except Exception as e:
        logging.error(f"Failed to calculate centrality: {e}")
        raise HTTPException(status_code=500, detail=str(e))


@app.post("/api/graph/import")
async def import_investigation_to_graph(
    investigation_id: str,
    user_id: Optional[str] = Depends(rate_limit(limit=10, window_seconds=300)),
):
    """Import investigation data into the graph database"""
    try:
        # Get investigation data
        investigation = await app.state.investigation_manager.get_investigation(
            investigation_id=investigation_id, owner_id=user_id
        )

        if not investigation:
            raise HTTPException(status_code=404, detail="Investigation not found")

        # Import to graph database
        import_result = await app.state.graph_db.import_investigation_data(
            investigation
        )

        return {
            "investigation_id": investigation_id,
            "import_result": import_result,
            "status": "completed",
        }

    except Exception as e:
        logging.error(f"Failed to import investigation to graph: {e}")
        raise HTTPException(status_code=500, detail=str(e))


@app.get("/api/graph/export")
async def export_graph_data(
    format: str = "json", user_id: Optional[str] = Depends(verify_token)
):
    """Export graph data for external analysis"""
    try:
        export_data = await app.state.graph_db.export_graph_data(format)

        if export_data:
            return {
                "export_format": format,
                "data": export_data,
                "exported_at": datetime.now().isoformat(),
            }
        else:
            raise HTTPException(status_code=500, detail="Export failed")

    except Exception as e:
        logging.error(f"Failed to export graph data: {e}")
        raise HTTPException(status_code=500, detail=str(e))


# ============================================================================
# Real-Time Intelligence Feeds API Endpoints
# ============================================================================


@app.get("/api/feeds/status")
async def get_feeds_status(user_id: Optional[str] = Depends(verify_token)):
    """Get the current status of all intelligence feeds"""
    try:
        status = await app.state.intelligence_feeds.get_feed_status()
        return {
            "feeds": status,
            "timestamp": datetime.now().isoformat(),
            "active_feeds": len([f for f in status.values() if f.get("active", False)]),
        }
    except Exception as e:
        logging.error(f"Failed to get feeds status: {e}")
        raise HTTPException(status_code=500, detail=str(e))


@app.post("/api/feeds/{feed_name}/enable")
async def enable_feed(
    feed_name: str,
    user_id: Optional[str] = Depends(rate_limit(limit=5, window_seconds=300)),
):
    """Enable a specific intelligence feed"""
    try:
        success = await app.state.intelligence_feeds.enable_feed(feed_name)
        if success:
            return {"feed_name": feed_name, "status": "enabled"}
        else:
            raise HTTPException(
                status_code=400, detail=f"Failed to enable feed: {feed_name}"
            )
    except Exception as e:
        logging.error(f"Failed to enable feed {feed_name}: {e}")
        raise HTTPException(status_code=500, detail=str(e))


@app.post("/api/feeds/{feed_name}/disable")
async def disable_feed(
    feed_name: str,
    user_id: Optional[str] = Depends(rate_limit(limit=5, window_seconds=300)),
):
    """Disable a specific intelligence feed"""
    try:
        success = await app.state.intelligence_feeds.disable_feed(feed_name)
        if success:
            return {"feed_name": feed_name, "status": "disabled"}
        else:
            raise HTTPException(
                status_code=400, detail=f"Failed to disable feed: {feed_name}"
            )
    except Exception as e:
        logging.error(f"Failed to disable feed {feed_name}: {e}")
        raise HTTPException(status_code=500, detail=str(e))


@app.get("/api/feeds/alerts")
async def get_recent_alerts(
    limit: int = 50, user_id: Optional[str] = Depends(verify_token)
):
    """Get recent intelligence alerts"""
    try:
        alerts = await app.state.intelligence_feeds.get_recent_alerts(limit)
        return {
            "alerts": alerts,
            "count": len(alerts),
            "timestamp": datetime.now().isoformat(),
        }
    except Exception as e:
        logging.error(f"Failed to get recent alerts: {e}")
        raise HTTPException(status_code=500, detail=str(e))


@app.post("/api/feeds/alerts/{alert_id}/acknowledge")
async def acknowledge_alert(
    alert_id: str, user_id: Optional[str] = Depends(verify_token)
):
    """Acknowledge an intelligence alert"""
    try:
        success = await app.state.intelligence_feeds.acknowledge_alert(
            alert_id, user_id
        )
        if success:
            return {"alert_id": alert_id, "status": "acknowledged"}
        else:
            raise HTTPException(status_code=404, detail="Alert not found")
    except Exception as e:
        logging.error(f"Failed to acknowledge alert {alert_id}: {e}")
        raise HTTPException(status_code=500, detail=str(e))


@app.post("/api/feeds/subscribe")
async def subscribe_to_alerts(
    alert_types: List[str],
    notification_channels: Optional[List[str]] = None,
    user_id: Optional[str] = Depends(verify_token),
):
    """Subscribe to specific types of intelligence alerts"""
    try:
        if notification_channels is None:
            notification_channels = ["websocket"]
        subscription_id = await app.state.intelligence_feeds.subscribe_to_alerts(
            user_id, alert_types, notification_channels
        )
        return {
            "subscription_id": subscription_id,
            "alert_types": alert_types,
            "channels": notification_channels,
            "status": "active",
        }
    except Exception as e:
        logging.error(f"Failed to create subscription: {e}")
        raise HTTPException(status_code=500, detail=str(e))


@app.delete("/api/feeds/subscription/{subscription_id}")
async def unsubscribe_from_alerts(
    subscription_id: str, user_id: Optional[str] = Depends(verify_token)
):
    """Unsubscribe from intelligence alerts"""
    try:
        success = await app.state.intelligence_feeds.unsubscribe_from_alerts(
            subscription_id, user_id
        )
        if success:
            return {"subscription_id": subscription_id, "status": "cancelled"}
        else:
            raise HTTPException(status_code=404, detail="Subscription not found")
    except Exception as e:
        logging.error(f"Failed to cancel subscription {subscription_id}: {e}")
        raise HTTPException(status_code=500, detail=str(e))


@app.get("/api/feeds/sources")
async def get_feed_sources(user_id: Optional[str] = Depends(verify_token)):
    """Get information about available intelligence feed sources"""
    try:
        sources = await app.state.intelligence_feeds.get_feed_sources()
        return {
            "sources": sources,
            "total_sources": len(sources),
            "timestamp": datetime.now().isoformat(),
        }
    except Exception as e:
        logging.error(f"Failed to get feed sources: {e}")
        raise HTTPException(status_code=500, detail=str(e))


@app.post("/api/feeds/{feed_name}/configure")
async def configure_feed_api_key(
    feed_name: str,
    config: Dict[str, Any],
    user_id: Optional[str] = Depends(rate_limit(limit=5, window_seconds=300)),
):
    """Configure API key and settings for a specific feed"""
    try:
        api_key = config.get("api_key")
        if api_key:
            success = await app.state.intelligence_feeds.configure_feed_api_key(
                feed_name, api_key
            )
            if success:
                return {"feed_name": feed_name, "status": "configured"}
            else:
                raise HTTPException(status_code=404, detail="Feed not found")
        else:
            raise HTTPException(status_code=400, detail="API key required")
    except Exception as e:
        logging.error(f"Failed to configure feed {feed_name}: {e}")
        raise HTTPException(status_code=500, detail=str(e))


@app.post("/api/feeds/custom")
async def add_custom_feed(
    feed_config: Dict[str, Any],
    user_id: Optional[str] = Depends(rate_limit(limit=2, window_seconds=3600)),
):
    """Add a custom intelligence feed source"""
    try:
        from realtime.realtime_feeds import FeedSource, FeedType

        feed = FeedSource(
            name=feed_config["name"],
            feed_type=FeedType(feed_config["feed_type"]),
            url=feed_config["url"],
            api_key=feed_config.get("api_key"),
            update_interval=feed_config.get("update_interval", 300),
            headers=feed_config.get("headers", {}),
            rate_limit=feed_config.get("rate_limit", 10),
            enabled=feed_config.get("enabled", True),
        )

        success = await app.state.intelligence_feeds.add_custom_feed(feed)
        if success:
            return {
                "feed_name": feed.name,
                "status": "added",
                "timestamp": datetime.now().isoformat(),
            }
        else:
            raise HTTPException(status_code=409, detail="Feed already exists")
    except Exception as e:
        logging.error(f"Failed to add custom feed: {e}")
        raise HTTPException(status_code=500, detail=str(e))


@app.delete("/api/feeds/{feed_name}")
async def remove_feed(
    feed_name: str,
    user_id: Optional[str] = Depends(rate_limit(limit=2, window_seconds=3600)),
):
    """Remove an intelligence feed source"""
    try:
        success = await app.state.intelligence_feeds.remove_feed(feed_name)
        if success:
            return {
                "feed_name": feed_name,
                "status": "removed",
                "timestamp": datetime.now().isoformat(),
            }
        else:
            raise HTTPException(status_code=404, detail="Feed not found")
    except Exception as e:
        logging.error(f"Failed to remove feed {feed_name}: {e}")
        raise HTTPException(status_code=500, detail=str(e))


@app.post("/api/feeds/{feed_name}/test")
async def test_feed_connection(
    feed_name: str,
    user_id: Optional[str] = Depends(rate_limit(limit=3, window_seconds=300)),
):
    """Test connection to a specific intelligence feed"""
    try:
        test_result = await app.state.intelligence_feeds.test_feed_connection(feed_name)
        return {
            "feed_name": feed_name,
            "connection_test": test_result,
            "timestamp": datetime.now().isoformat(),
        }
    except Exception as e:
        logging.error(f"Failed to test feed connection {feed_name}: {e}")
        raise HTTPException(status_code=500, detail=str(e))


# ============================================================================
# Demo Utilities (Unsafe for production - behind dev auth token only)
# ============================================================================


@app.post("/api/investigations/{investigation_id}/demo/seed-tasks")
async def seed_demo_tasks(
    investigation_id: str, user_id: Optional[str] = Depends(verify_token)
):
    """Seed synthetic tasks for demo UI when advanced manager is not active.

    Returns list of synthetic tasks. If advanced manager present, instructs
    user to rely on real tasks instead.
    """
    try:
        result = await app.state.investigation_manager.seed_demo_tasks(
            investigation_id=investigation_id, owner_id=user_id
        )
        return result
    except ValueError:
        raise HTTPException(status_code=404, detail="Investigation not found")
    except Exception as e:  # pragma: no cover
        logging.error(f"Demo seeding failed: {e}")
        raise HTTPException(status_code=500, detail="Failed to seed demo tasks")


# ============================================================================
# Security Framework API Endpoints
# ============================================================================

# Import and setup security API routes

setup_security_routes(app)  # type: ignore


# ============================================================================
# WebSocket Endpoints
# ============================================================================


@app.websocket("/ws/{client_id}")
async def websocket_endpoint(websocket: WebSocket, client_id: str):
    """WebSocket endpoint for real-time updates"""
    await app.state.ws_manager.connect(websocket, client_id)

    try:
        while True:
            data = await websocket.receive_json()

            # Handle subscription to investigation updates
            if data.get("type") == "subscribe_investigation":
                investigation_id = data.get("investigation_id")
                if investigation_id:
                    await app.state.ws_manager.subscribe_to_investigation(
                        client_id, investigation_id
                    )
                    await websocket.send_json(
                        {
                            "type": "subscription_confirmed",
                            "investigation_id": investigation_id,
                        }
                    )

    except WebSocketDisconnect:
        app.state.ws_manager.disconnect(client_id)
    except Exception as e:
        logging.error(f"WebSocket error: {e}")
        app.state.ws_manager.disconnect(client_id)


@app.websocket("/ws/alerts/{user_id}")
async def alerts_websocket_endpoint(websocket: WebSocket, user_id: str):
    """WebSocket endpoint for real-time intelligence alerts"""
    await websocket.accept()

    subscription_id = None
    try:
        # Subscribe to alerts for this user
        subscription_id = await app.state.intelligence_feeds.subscribe_to_alerts(
            user_id, ["all"], ["websocket"]
        )

        # Send initial connection confirmation
        await websocket.send_json(
            {
                "type": "connection_established",
                "user_id": user_id,
                "subscription_id": subscription_id,
                "timestamp": datetime.now().isoformat(),
            }
        )

        # Keep connection alive and listen for client messages
        while True:
            try:
                # Wait for client messages (with timeout)
                data = await websocket.receive_json()

                # Handle client commands
                if data.get("type") == "ping":
                    await websocket.send_json(
                        {"type": "pong", "timestamp": datetime.now().isoformat()}
                    )
                elif data.get("type") == "unsubscribe":
                    await app.state.intelligence_feeds.unsubscribe_from_alerts(
                        subscription_id, user_id
                    )
                    await websocket.send_json(
                        {"type": "unsubscribed", "subscription_id": subscription_id}
                    )
                    break

            except Exception:
                # If no message received within timeout, continue listening
                continue

    except WebSocketDisconnect:
        # Clean up subscription on disconnect
        try:
            if subscription_id:
                await app.state.intelligence_feeds.unsubscribe_from_alerts(
                    subscription_id, user_id
                )
        except Exception:
            pass
    except Exception as e:
        logging.error(f"Alerts WebSocket error for user {user_id}: {e}")


# ============================================================================
# Error Handlers
# ============================================================================


@app.exception_handler(HTTPException)
async def http_exception_handler(request, exc):
    return JSONResponse(
        status_code=exc.status_code,
        content={
            "error": exc.detail,
            "status_code": exc.status_code,
            "timestamp": datetime.now().isoformat(),
        },
    )


# =========================================================================
# Autopivoting and Autonomous Investigations
# =========================================================================


class AutopivotRequest(BaseModel):
    """Request for autopivot suggestions"""

    investigation_id: str = Field(..., description="Investigation ID to analyze")
    max_pivots: int = Field(5, description="Maximum number of pivot suggestions")


class AutonomousInvestigationRequest(BaseModel):
    """Request for autonomous investigation"""

    target: str = Field(..., description="Initial investigation target")
    target_type: str = Field(
        ..., description="Type of target (domain, email, ip, etc.)"
    )
    max_depth: int = Field(3, description="Maximum pivot depth")
    max_pivots_per_level: int = Field(3, description="Maximum pivots per level")


@app.post("/api/autopivot/suggest")
async def suggest_autopivots(
    request: AutopivotRequest,
    user_id: Optional[str] = Depends(rate_limit(limit=10, window_seconds=300)),
):
    """Get AI-powered pivot suggestions for an investigation"""
    try:
        # Get investigation data
        investigation = await app.state.investigation_manager.get_investigation(
            investigation_id=request.investigation_id, owner_id=user_id
        )

        if not investigation:
            raise HTTPException(status_code=404, detail="Investigation not found")

        # Get autopivot suggestions from AI engine
        pivots = await app.state.ai_engine.suggest_autopivots(
            investigation_data=investigation, max_pivots=request.max_pivots
        )

        return {
            "investigation_id": request.investigation_id,
            "pivot_suggestions": pivots,
            "count": len(pivots),
            "generated_at": datetime.now().isoformat(),
        }

    except Exception as e:
        logging.error(f"Autopivot suggestion failed: {e}")
        raise HTTPException(status_code=500, detail=str(e))


@app.post("/api/autopivot/autonomous")
async def start_autonomous_investigation(
    request: AutonomousInvestigationRequest,
    user_id: Optional[str] = Depends(rate_limit(limit=5, window_seconds=3600)),
):
    """Start fully autonomous investigation with automatic pivoting"""
    try:
        # Execute autonomous investigation
        result = await app.state.ai_engine.execute_autonomous_investigation(
            initial_target=request.target,
            target_type=request.target_type,
            max_depth=request.max_depth,
            max_pivots_per_level=request.max_pivots_per_level,
        )

        return {
            "status": "completed",
            "investigation_tree": result,
            "total_targets": result["total_targets_investigated"],
            "total_pivots": result["total_pivots"],
            "depth_reached": len(result["levels"]),
            "started_at": result["started_at"],
            "completed_at": result["completed_at"],
        }

    except Exception as e:
        logging.error(f"Autonomous investigation failed: {e}")
        raise HTTPException(status_code=500, detail=str(e))


# =========================================================================
# Enhanced Offline LLM and Investigation Tracking
# =========================================================================


class EnhancedAnalysisRequest(BaseModel):
    """Request for enhanced offline LLM analysis"""

    investigation_id: str = Field(..., description="Investigation ID to analyze")
    focus: str = Field(
        "comprehensive",
        description="Analysis focus (comprehensive, threats, connections, timeline)",
    )


class InvestigationFindingRequest(BaseModel):
    """Request to add finding to investigation"""

    investigation_id: str = Field(..., description="Investigation ID")
    finding_type: str = Field(
        ..., description="Type of finding (email, domain, ip, etc.)"
    )
    value: str = Field(..., description="Finding value")
    source_module: str = Field(..., description="Source module")
    confidence: float = Field(0.8, description="Confidence score (0-1)")
    metadata: Optional[Dict[str, Any]] = Field(None, description="Additional metadata")


class DetailedReportRequest(BaseModel):
    """Request for user-friendly detailed report"""

    investigation_id: str = Field(..., description="Investigation ID")
    include_analysis: bool = Field(True, description="Include AI analysis")
    include_leads: bool = Field(True, description="Include investigation leads")


@app.post("/api/enhanced/analyze")
async def enhanced_offline_analysis(
    request: EnhancedAnalysisRequest,
    user_id: Optional[str] = Depends(rate_limit(limit=5, window_seconds=300)),
):
    """
    Get enhanced offline LLM analysis using local models (no API key required).
    Provides detailed, user-friendly breakdown of findings.
    """
    try:
        from core.offline_llm_engine import get_offline_llm_engine
        from core.investigation_tracker import get_investigation_tracker

        # Get investigation data
        investigation = await app.state.investigation_manager.get_investigation(
            investigation_id=request.investigation_id, owner_id=user_id
        )

        if not investigation:
            raise HTTPException(status_code=404, detail="Investigation not found")

        # Get offline LLM engine
        llm_engine = get_offline_llm_engine()

        # Perform analysis
        analysis = llm_engine.analyze_investigation_data(
            investigation_data=investigation, focus=request.focus
        )

        # Get investigation tracker for findings
        tracker = get_investigation_tracker()
        findings = tracker.get_all_findings(request.investigation_id)

        return {
            "investigation_id": request.investigation_id,
            "analysis": {
                "summary": analysis.summary,
                "key_findings": analysis.key_findings,
                "recommended_actions": analysis.recommended_actions,
                "confidence": analysis.confidence,
                "entities_found": analysis.entities_found,
                "risk_assessment": analysis.risk_assessment,
                "investigation_leads": analysis.investigation_leads,
            },
            "total_tracked_findings": len(findings),
            "generated_at": analysis.timestamp.isoformat(),
            "model_used": "Offline LLM (Phi-3/TinyLlama)",
        }

    except Exception as e:
        logging.error(f"Enhanced analysis failed: {e}")
        raise HTTPException(status_code=500, detail=str(e))


@app.post("/api/investigation/tracking/create")
async def create_investigation_tracking(
    investigation_id: str,
    name: str,
    user_id: Optional[str] = Depends(verify_token),
):
    """Create investigation tracking for persistent findings storage"""
    try:
        from core.investigation_tracker import get_investigation_tracker

        tracker = get_investigation_tracker()
        success = tracker.create_investigation(investigation_id, name)

        if success:
            return {
                "investigation_id": investigation_id,
                "name": name,
                "status": "created",
                "message": "Investigation tracking created successfully",
            }
        else:
            return {
                "investigation_id": investigation_id,
                "status": "exists",
                "message": "Investigation tracking already exists",
            }

    except Exception as e:
        logging.error(f"Failed to create investigation tracking: {e}")
        raise HTTPException(status_code=500, detail=str(e))


@app.post("/api/investigation/tracking/finding")
async def add_investigation_finding(
    request: InvestigationFindingRequest,
    user_id: Optional[str] = Depends(rate_limit(limit=100, window_seconds=3600)),
):
    """Add a finding to investigation tracking (builds progressively without data loss)"""
    try:
        from core.investigation_tracker import get_investigation_tracker

        tracker = get_investigation_tracker()
        finding_id = tracker.add_finding(
            investigation_id=request.investigation_id,
            finding_type=request.finding_type,
            value=request.value,
            source_module=request.source_module,
            confidence=request.confidence,
            metadata=request.metadata,
        )

        if finding_id:
            return {
                "finding_id": finding_id,
                "status": "added",
                "message": "Finding added to investigation",
            }
        else:
            return {
                "status": "duplicate",
                "message": "Finding already exists in investigation",
            }

    except Exception as e:
        logging.error(f"Failed to add finding: {e}")
        raise HTTPException(status_code=500, detail=str(e))


@app.get("/api/investigation/tracking/{investigation_id}/findings")
async def get_investigation_findings(
    investigation_id: str,
    finding_type: Optional[str] = None,
    user_id: Optional[str] = Depends(verify_token),
):
    """Get all findings for an investigation"""
    try:
        from core.investigation_tracker import get_investigation_tracker

        tracker = get_investigation_tracker()
        findings = tracker.get_all_findings(investigation_id, finding_type=finding_type)

        return {
            "investigation_id": investigation_id,
            "total_findings": len(findings),
            "findings": [
                {
                    "id": f.id,
                    "type": f.finding_type,
                    "value": f.value,
                    "source": f.source_module,
                    "discovered_at": f.discovered_at,
                    "confidence": f.confidence,
                    "status": f.follow_up_status,
                    "notes": f.notes,
                }
                for f in findings
            ],
        }

    except Exception as e:
        logging.error(f"Failed to get findings: {e}")
        raise HTTPException(status_code=500, detail=str(e))


@app.get("/api/investigation/tracking/{investigation_id}/leads")
async def get_investigation_leads(
    investigation_id: str,
    status: Optional[str] = None,
    user_id: Optional[str] = Depends(verify_token),
):
    """Get all investigation leads with explanations"""
    try:
        from core.investigation_tracker import get_investigation_tracker

        tracker = get_investigation_tracker()
        leads = tracker.get_all_leads(investigation_id, status=status)

        return {
            "investigation_id": investigation_id,
            "total_leads": len(leads),
            "leads": [
                {
                    "id": lead.id,
                    "target": lead.target,
                    "type": lead.target_type,
                    "reason": lead.reason,
                    "priority": lead.priority,
                    "suggested_modules": lead.suggested_modules,
                    "status": lead.status,
                    "findings_count": lead.findings_count,
                    "estimated_value": lead.estimated_value,
                }
                for lead in leads
            ],
        }

    except Exception as e:
        logging.error(f"Failed to get leads: {e}")
        raise HTTPException(status_code=500, detail=str(e))


@app.get("/api/investigation/tracking/{investigation_id}/summary")
async def get_investigation_summary(
    investigation_id: str,
    user_id: Optional[str] = Depends(verify_token),
):
    """Get comprehensive investigation summary"""
    try:
        from core.investigation_tracker import get_investigation_tracker

        tracker = get_investigation_tracker()
        summary = tracker.get_investigation_summary(investigation_id)

        return summary

    except Exception as e:
        logging.error(f"Failed to get summary: {e}")
        raise HTTPException(status_code=500, detail=str(e))


@app.post("/api/reports/user-friendly")
async def generate_user_friendly_report(
    request: DetailedReportRequest,
    user_id: Optional[str] = Depends(rate_limit(limit=10, window_seconds=3600)),
):
    """
    Generate comprehensive user-friendly report with detailed breakdowns.
    Includes: What We Know, What We Think, What We Can Find, Why It Matters
    """
    try:
        from core.enhanced_reporting import EnhancedReportGenerator
        from core.investigation_tracker import get_investigation_tracker
        from core.offline_llm_engine import get_offline_llm_engine

        # Get investigation data
        investigation = await app.state.investigation_manager.get_investigation(
            investigation_id=request.investigation_id, owner_id=user_id
        )

        if not investigation:
            raise HTTPException(status_code=404, detail="Investigation not found")

        # Get tracked findings and leads
        tracker = get_investigation_tracker()
        findings = tracker.get_all_findings(request.investigation_id)
        leads = tracker.get_all_leads(request.investigation_id)

        # Convert to dict format
        findings_dict = [
            {
                "finding_type": f.finding_type,
                "value": f.value,
                "source_module": f.source_module,
                "confidence": f.confidence,
                "discovered_at": f.discovered_at,
                "metadata": f.metadata,
            }
            for f in findings
        ]

        leads_dict = [
            {
                "target": lead.target,
                "target_type": lead.target_type,
                "reason": lead.reason,
                "priority": lead.priority,
                "suggested_modules": lead.suggested_modules,
                "status": lead.status,
                "estimated_value": lead.estimated_value,
            }
            for lead in leads
        ]

        # Get AI analysis if requested
        analysis = None
        if request.include_analysis:
            llm_engine = get_offline_llm_engine()
            analysis_result = llm_engine.analyze_investigation_data(investigation)
            analysis = {
                "summary": analysis_result.summary,
                "confidence": analysis_result.confidence,
            }

        # Generate report
        report_generator = EnhancedReportGenerator()
        report = report_generator.generate_user_friendly_report(
            investigation_data=investigation,
            findings=findings_dict,
            leads=leads_dict if request.include_leads else [],
            analysis=analysis,
        )

        return report

    except Exception as e:
        logging.error(f"Failed to generate user-friendly report: {e}")
        raise HTTPException(status_code=500, detail=str(e))


@app.get("/api/investigation/tracking/{investigation_id}/export")
async def export_investigation_data(
    investigation_id: str,
    format: str = "json",
    user_id: Optional[str] = Depends(verify_token),
):
    """Export complete investigation data (json or markdown)"""
    try:
        from core.investigation_tracker import get_investigation_tracker
        from fastapi.responses import FileResponse

        tracker = get_investigation_tracker()
        filepath = tracker.export_investigation(investigation_id, format=format)

        if filepath:
            return FileResponse(
                path=filepath,
                filename=os.path.basename(filepath),
                media_type="application/json" if format == "json" else "text/markdown",
            )
        else:
            raise HTTPException(status_code=404, detail="Investigation not found")

    except Exception as e:
        logging.error(f"Failed to export investigation: {e}")
        raise HTTPException(status_code=500, detail=str(e))


@app.exception_handler(Exception)
async def general_exception_handler(request, exc):
    logging.error(f"Unhandled exception: {exc}")
    return JSONResponse(
        status_code=500,
        content={
            "error": "Internal server error",
            "status_code": 500,
            "timestamp": datetime.now().isoformat(),
        },
    )


if __name__ == "__main__":
    import uvicorn

    uvicorn.run(
        "api_server:app", host="0.0.0.0", port=8000, reload=True, log_level="info"
    )<|MERGE_RESOLUTION|>--- conflicted
+++ resolved
@@ -260,17 +260,8 @@
     """Application configuration - all secrets must be provided via environment variables"""
 
     # Critical: Fail fast if SECRET_KEY is not set
-<<<<<<< HEAD
     # Accept both OSINT_SECRET_KEY (preferred) and SECRET_KEY (fallback) for compatibility
     SECRET_KEY = os.getenv("OSINT_SECRET_KEY") or os.getenv("SECRET_KEY")
-=======
-    # Accept OSINT_SECRET_KEY, SECRET_KEY, or JWT_SECRET_KEY for compatibility
-    SECRET_KEY = (
-        os.getenv("OSINT_SECRET_KEY")
-        or os.getenv("SECRET_KEY")
-        or os.getenv("JWT_SECRET_KEY")
-    )
->>>>>>> ea6b88cd
     if (
         not SECRET_KEY
         or SECRET_KEY == "change-this-secret-key-in-production-environment"
@@ -279,12 +270,7 @@
         or SECRET_KEY == "your_jwt_secret_key_here_minimum_32_characters"
     ):
         raise ValueError(
-<<<<<<< HEAD
             "Either OSINT_SECRET_KEY or SECRET_KEY environment variable must be set to a secure random value. "
-=======
-            "A secure SECRET_KEY environment variable must be set. "
-            "Accepted variables: OSINT_SECRET_KEY, SECRET_KEY, or JWT_SECRET_KEY. "
->>>>>>> ea6b88cd
             "Generate one with: python -c 'import secrets; print(secrets.token_urlsafe(32))'"
         )
 
