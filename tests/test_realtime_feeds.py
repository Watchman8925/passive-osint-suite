--- conflicted
+++ resolved
@@ -13,22 +13,18 @@
 from realtime.realtime_feeds import RealTimeIntelligenceFeed
 
 
-<<<<<<< HEAD
 def _run(coro):
     """Execute an async coroutine without requiring pytest-asyncio."""
 
     return asyncio.run(coro)
 
 
-=======
->>>>>>> ff7dccc8
 def test_realtime_feeds():
     """Test the real-time intelligence feeds functionality"""
 
     async def _run_checks():
         print("🧪 Testing Real-Time Intelligence Feeds...")
 
-<<<<<<< HEAD
     # Test feed status
     status = _run(feeds.get_feeds_status())
     print(f"✅ Feed status retrieved: {len(status)} feeds configured")
@@ -40,18 +36,6 @@
     # Test feed sources
     sources = _run(feeds.get_feed_sources())
     print(f"✅ Feed sources retrieved: {len(sources)} sources")
-=======
-        # Initialize feeds with mock Redis URL (won't connect but won't fail)
-        feeds = RealTimeIntelligenceFeed("redis://localhost:6379")
-
-        # Test feed status
-        status = await feeds.get_feeds_status()
-        print(f"✅ Feed status retrieved: {len(status)} feeds configured")
-
-        # Test alert retrieval
-        alerts = await feeds.get_recent_alerts(10)
-        print(f"✅ Recent alerts retrieved: {len(alerts)} alerts")
->>>>>>> ff7dccc8
 
         # Test feed sources
         sources = await feeds.get_feed_sources()
