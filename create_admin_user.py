#!/usr/bin/env python3
"""
Script to create an admin user for the OSINT Suite
"""

import sys
from security.rbac_manager import rbac_manager
from security.security_database import security_db


def create_admin_user():
    """Create admin user with specified credentials"""
    username = "admin"
    email = "Watchman0809@proton.me"
    password = "TOC8925!"
    full_name = "Admin User"
    role = "super_admin"

    try:
        # Check if user already exists
        existing_user = security_db.load_user_by_username(username)
        if existing_user:
            print(f"User '{username}' already exists with ID: {existing_user.id}")
            print(f"Email: {existing_user.email}")
            print(f"Role: {existing_user.roles}")
            return existing_user

        # Create the admin user
        user = rbac_manager.create_user(
            username=username,
            password=password,
            email=email,
            full_name=full_name,
            role=role,
        )
<<<<<<< HEAD
        
=======

>>>>>>> eac10c39
        print("✓ Admin user created successfully!")
        print(f"  Username: {username}")
        print(f"  Email: {email}")
        print(f"  Role: {role}")
        print(f"  User ID: {user.id}")
        return user

    except Exception as e:
        print(f"✗ Error creating admin user: {e}")
        import traceback

        traceback.print_exc()
        return None


if __name__ == "__main__":
    print("Creating admin user for OSINT Suite...")
    user = create_admin_user()
    if user:
        sys.exit(0)
    else:
        sys.exit(1)<|MERGE_RESOLUTION|>--- conflicted
+++ resolved
@@ -33,11 +33,7 @@
             full_name=full_name,
             role=role,
         )
-<<<<<<< HEAD
-        
-=======
 
->>>>>>> eac10c39
         print("✓ Admin user created successfully!")
         print(f"  Username: {username}")
         print(f"  Email: {email}")
