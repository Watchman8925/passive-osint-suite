name: Container Security

on:
  push:
    branches:
      - main
  pull_request:
    branches:
      - main
  workflow_dispatch: {}

permissions:
  contents: read

jobs:
  dockle:
    runs-on: ubuntu-latest
    steps:
      - name: Checkout code
        uses: actions/checkout@v4
<<<<<<< HEAD
      
      - name: Build Docker image
        run: docker build -t ${{ github.event.repository.name }}:test .
      
      - name: Run dockle
        uses: goodwithtech/dockle-action@v0.4.15
        with:
          image: ${{ github.event.repository.name }}:test
=======

      - name: Free disk space
        run: |
          echo "Disk space before cleanup:"
          df -h
          # Remove unnecessary files to free up space
          sudo rm -rf /usr/share/dotnet
          sudo rm -rf /opt/ghc
          sudo rm -rf /usr/local/share/boost
          sudo rm -rf "$AGENT_TOOLSDIRECTORY"
          sudo docker system prune -af
          echo "Disk space after cleanup:"
          df -h

      - name: Set up Docker Buildx
        uses: docker/setup-buildx-action@v3

      - name: Build Docker image
        run: |
          docker build -t passive-osint-suite:test .
        timeout-minutes: 20

      - name: Run Dockle security scanner
        continue-on-error: true
        run: |
          # Install Dockle
          VERSION=$(curl --silent "https://api.github.com/repos/goodwithtech/dockle/releases/latest" | grep '"tag_name":' | sed -E 's/.*"v([^"]+)".*/\1/')
          curl -L -o dockle.tar.gz https://github.com/goodwithtech/dockle/releases/download/v${VERSION}/dockle_${VERSION}_Linux-64bit.tar.gz
          tar zxvf dockle.tar.gz
          sudo mv dockle /usr/local/bin
          
          # Run Dockle with appropriate settings
          dockle \
            --exit-code 0 \
            --exit-level warn \
            --format json \
            --output dockle-results.json \
            --ignore CIS-DI-0001 \
            --ignore CIS-DI-0005 \
            --ignore CIS-DI-0006 \
            --ignore DKL-DI-0006 \
            passive-osint-suite:test || true
          
          # Display results
          echo "Dockle scan results:"
          dockle \
            --exit-code 0 \
            --exit-level warn \
            passive-osint-suite:test || true

      - name: Upload Dockle results
        uses: actions/upload-artifact@v4
        if: always()
        with:
          name: dockle-results
          path: dockle-results.json
          retention-days: 7
>>>>>>> 64f3079f
<|MERGE_RESOLUTION|>--- conflicted
+++ resolved
@@ -18,7 +18,6 @@
     steps:
       - name: Checkout code
         uses: actions/checkout@v4
-<<<<<<< HEAD
       
       - name: Build Docker image
         run: docker build -t ${{ github.event.repository.name }}:test .
@@ -27,7 +26,6 @@
         uses: goodwithtech/dockle-action@v0.4.15
         with:
           image: ${{ github.event.repository.name }}:test
-=======
 
       - name: Free disk space
         run: |
@@ -84,5 +82,4 @@
         with:
           name: dockle-results
           path: dockle-results.json
-          retention-days: 7
->>>>>>> 64f3079f
+          retention-days: 7