--- conflicted
+++ resolved
@@ -18,18 +18,6 @@
     steps:
       - name: Checkout code
         uses: actions/checkout@v4
-<<<<<<< HEAD
-      
-      - name: Build Docker image
-        run: docker build . --file Dockerfile --tag ${{ github.event.repository.name }}:test
-      
-      - name: Run dockle
-        uses: goodwithtech/dockle-action@v0.4.15
-        with:
-          image: ${{ github.event.repository.name }}:test
-          exit-code: 1
-          exit-level: warn
-=======
 
       - name: Free disk space
         run: |
@@ -86,5 +74,4 @@
         with:
           name: dockle-results
           path: dockle-results.json
-          retention-days: 7
->>>>>>> 4579fe8a
+          retention-days: 7