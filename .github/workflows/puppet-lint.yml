# This workflow uses actions that are not certified by GitHub.
# They are provided by a third-party and are governed by
# separate terms of service, privacy policy, and support
# documentation.
# Puppet Lint tests Puppet code against the recommended Puppet language style guide.
# https://puppet.com/docs/puppet/7/style_guide.html
# Puppet Lint validates only code style; it does not validate syntax.
# To test syntax, use Puppet's puppet parser validate command.
# More details at https://github.com/puppetlabs/puppet-lint/

name: puppet-lint

on:
  push:
    branches: [ "main" ]
  pull_request:
    # The branches below must be a subset of the branches above
    branches: [ "main" ]
  schedule:
    - cron: '19 1 * * 0'

permissions:
  contents: read

jobs:
  puppet-lint:
    name: Run puppet-lint scanning
    runs-on: ubuntu-latest
    permissions:
      contents: read # for checkout to fetch code
      security-events: write # for github/codeql-action/upload-sarif to upload SARIF results
      actions: read # only required for a private repository by github/codeql-action/upload-sarif to get the Action run status

    steps:
      - name: Checkout code
        uses: actions/checkout@v4

      - name: Check for Puppet files
        id: check-puppet
        run: |
          if find . -name "*.pp" -type f 2>/dev/null | grep -q .; then
            echo "has_puppet=true" >> $GITHUB_OUTPUT
            echo "Found Puppet files in repository"
          else
            echo "has_puppet=false" >> $GITHUB_OUTPUT
            echo "No Puppet files found in repository"
          fi

      - name: Setup Ruby
        if: steps.check-puppet.outputs.has_puppet == 'true'
        uses: ruby/setup-ruby@55283cc23133118229fd3f97f9336ee23a179fcf # v1.146.0
        with:
          ruby-version: 2.7
          bundler-cache: false

      - name: Install puppet-lint
        if: steps.check-puppet.outputs.has_puppet == 'true'
        run: gem install puppet-lint

      - name: Check for Puppet files
        id: check-puppet
        run: |
          if find . -name "*.pp" -type f | grep -q .; then
<<<<<<< HEAD
            echo "has_puppet_files=true" >> $GITHUB_OUTPUT
          else
            echo "has_puppet_files=false" >> $GITHUB_OUTPUT
          fi

      - name: Run puppet-lint
        if: steps.check-puppet.outputs.has_puppet_files == 'true'
        run: puppet-lint . --sarif > puppet-lint-results.sarif
        continue-on-error: true

      - name: Create empty SARIF file if no Puppet files
        if: steps.check-puppet.outputs.has_puppet_files == 'false'
        run: |
          echo '{
            "$schema": "https://raw.githubusercontent.com/oasis-tcs/sarif-spec/master/Schemata/sarif-schema-2.1.0.json",
            "version": "2.1.0",
            "runs": [
              {
                "tool": {
                  "driver": {
                    "name": "puppet-lint",
                    "informationUri": "https://github.com/puppetlabs/puppet-lint",
                    "version": "0.0.0"
                  }
                },
                "results": []
              }
            ]
          }' > puppet-lint-results.sarif
=======
            echo "puppet_files_exist=true" >> $GITHUB_OUTPUT
          else
            echo "puppet_files_exist=false" >> $GITHUB_OUTPUT
            echo "No Puppet manifest files (*.pp) found in repository"
          fi

      - name: Run puppet-lint
        if: steps.check-puppet.outputs.puppet_files_exist == 'true'
        run: puppet-lint . --sarif > puppet-lint-results.sarif
        continue-on-error: true

      - name: Create empty SARIF for repositories without Puppet
        if: steps.check-puppet.outputs.has_puppet == 'false'
        run: |
          echo "Creating empty SARIF file (no Puppet files to scan)"
          echo '{"$schema":"https://raw.githubusercontent.com/oasis-tcs/sarif-spec/master/Schemata/sarif-schema-2.1.0.json","version":"2.1.0","runs":[{"tool":{"driver":{"name":"puppet-lint","informationUri":"https://github.com/puppetlabs/puppet-lint","version":"5.1.0"}},"results":[]}]}' > puppet-lint-results.sarif
>>>>>>> 4579fe8a

      - name: Upload analysis results to GitHub
        if: steps.check-puppet.outputs.puppet_files_exist == 'true'
        uses: github/codeql-action/upload-sarif@v3
        if: always()
        with:
          sarif_file: puppet-lint-results.sarif
          wait-for-processing: true<|MERGE_RESOLUTION|>--- conflicted
+++ resolved
@@ -61,37 +61,6 @@
         id: check-puppet
         run: |
           if find . -name "*.pp" -type f | grep -q .; then
-<<<<<<< HEAD
-            echo "has_puppet_files=true" >> $GITHUB_OUTPUT
-          else
-            echo "has_puppet_files=false" >> $GITHUB_OUTPUT
-          fi
-
-      - name: Run puppet-lint
-        if: steps.check-puppet.outputs.has_puppet_files == 'true'
-        run: puppet-lint . --sarif > puppet-lint-results.sarif
-        continue-on-error: true
-
-      - name: Create empty SARIF file if no Puppet files
-        if: steps.check-puppet.outputs.has_puppet_files == 'false'
-        run: |
-          echo '{
-            "$schema": "https://raw.githubusercontent.com/oasis-tcs/sarif-spec/master/Schemata/sarif-schema-2.1.0.json",
-            "version": "2.1.0",
-            "runs": [
-              {
-                "tool": {
-                  "driver": {
-                    "name": "puppet-lint",
-                    "informationUri": "https://github.com/puppetlabs/puppet-lint",
-                    "version": "0.0.0"
-                  }
-                },
-                "results": []
-              }
-            ]
-          }' > puppet-lint-results.sarif
-=======
             echo "puppet_files_exist=true" >> $GITHUB_OUTPUT
           else
             echo "puppet_files_exist=false" >> $GITHUB_OUTPUT
@@ -108,7 +77,6 @@
         run: |
           echo "Creating empty SARIF file (no Puppet files to scan)"
           echo '{"$schema":"https://raw.githubusercontent.com/oasis-tcs/sarif-spec/master/Schemata/sarif-schema-2.1.0.json","version":"2.1.0","runs":[{"tool":{"driver":{"name":"puppet-lint","informationUri":"https://github.com/puppetlabs/puppet-lint","version":"5.1.0"}},"results":[]}]}' > puppet-lint-results.sarif
->>>>>>> 4579fe8a
 
       - name: Upload analysis results to GitHub
         if: steps.check-puppet.outputs.puppet_files_exist == 'true'
