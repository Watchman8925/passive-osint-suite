# This workflow uses actions that are not certified by GitHub.
# They are provided by a third-party and are governed by
# separate terms of service, privacy policy, and support
# documentation.
# Puppet Lint tests Puppet code against the recommended Puppet language style guide.
# https://puppet.com/docs/puppet/7/style_guide.html
# Puppet Lint validates only code style; it does not validate syntax.
# To test syntax, use Puppet's puppet parser validate command.
# More details at https://github.com/puppetlabs/puppet-lint/

name: puppet-lint

on:
  push:
    branches: [ "main" ]
  pull_request:
    # The branches below must be a subset of the branches above
    branches: [ "main" ]
  schedule:
    - cron: '19 1 * * 0'

permissions:
  contents: read

jobs:
  puppet-lint:
    name: Run puppet-lint scanning
    runs-on: ubuntu-latest
    permissions:
      contents: read # for checkout to fetch code
      security-events: write # for github/codeql-action/upload-sarif to upload SARIF results
      actions: read # only required for a private repository by github/codeql-action/upload-sarif to get the Action run status

    steps:
      - name: Checkout code
        uses: actions/checkout@v4

      - name: Check for Puppet files
<<<<<<< HEAD
        id: check_puppet
        run: |
          if find . -name "*.pp" -type f | grep -q .; then
            echo "has_puppet=true" >> $GITHUB_OUTPUT
          else
            echo "has_puppet=false" >> $GITHUB_OUTPUT
          fi

      - name: Setup Ruby
        if: steps.check_puppet.outputs.has_puppet == 'true'
=======
        id: check-puppet
        run: |
          if find . -name "*.pp" -type f 2>/dev/null | grep -q .; then
            echo "has_puppet=true" >> $GITHUB_OUTPUT
            echo "Found Puppet files in repository"
          else
            echo "has_puppet=false" >> $GITHUB_OUTPUT
            echo "No Puppet files found in repository"
          fi

      - name: Setup Ruby
        if: steps.check-puppet.outputs.has_puppet == 'true'
>>>>>>> 64f3079f
        uses: ruby/setup-ruby@55283cc23133118229fd3f97f9336ee23a179fcf # v1.146.0
        with:
          ruby-version: 2.7
          bundler-cache: false

      - name: Install puppet-lint
<<<<<<< HEAD
        if: steps.check_puppet.outputs.has_puppet == 'true'
=======
        if: steps.check-puppet.outputs.has_puppet == 'true'
>>>>>>> 64f3079f
        run: gem install puppet-lint

      - name: Check for Puppet files
        id: check-puppet
        run: |
          if find . -name "*.pp" -type f | grep -q .; then
            echo "puppet_files_exist=true" >> $GITHUB_OUTPUT
          else
            echo "puppet_files_exist=false" >> $GITHUB_OUTPUT
            echo "No Puppet manifest files (*.pp) found in repository"
          fi

      - name: Run puppet-lint
<<<<<<< HEAD
        if: steps.check_puppet.outputs.has_puppet == 'true'
=======
        if: steps.check-puppet.outputs.puppet_files_exist == 'true'
>>>>>>> 64f3079f
        run: puppet-lint . --sarif > puppet-lint-results.sarif
        continue-on-error: true

      - name: Create empty SARIF for repositories without Puppet
        if: steps.check-puppet.outputs.has_puppet == 'false'
        run: |
          echo "Creating empty SARIF file (no Puppet files to scan)"
          echo '{"$schema":"https://raw.githubusercontent.com/oasis-tcs/sarif-spec/master/Schemata/sarif-schema-2.1.0.json","version":"2.1.0","runs":[{"tool":{"driver":{"name":"puppet-lint","informationUri":"https://github.com/puppetlabs/puppet-lint","version":"5.1.0"}},"results":[]}]}' > puppet-lint-results.sarif

      - name: Upload analysis results to GitHub
<<<<<<< HEAD
        if: steps.check_puppet.outputs.has_puppet == 'true'
=======
        if: steps.check-puppet.outputs.puppet_files_exist == 'true'
>>>>>>> 64f3079f
        uses: github/codeql-action/upload-sarif@v3
        if: always()
        with:
          sarif_file: puppet-lint-results.sarif
          wait-for-processing: true<|MERGE_RESOLUTION|>--- conflicted
+++ resolved
@@ -36,7 +36,6 @@
         uses: actions/checkout@v4
 
       - name: Check for Puppet files
-<<<<<<< HEAD
         id: check_puppet
         run: |
           if find . -name "*.pp" -type f | grep -q .; then
@@ -47,7 +46,6 @@
 
       - name: Setup Ruby
         if: steps.check_puppet.outputs.has_puppet == 'true'
-=======
         id: check-puppet
         run: |
           if find . -name "*.pp" -type f 2>/dev/null | grep -q .; then
@@ -60,18 +58,14 @@
 
       - name: Setup Ruby
         if: steps.check-puppet.outputs.has_puppet == 'true'
->>>>>>> 64f3079f
         uses: ruby/setup-ruby@55283cc23133118229fd3f97f9336ee23a179fcf # v1.146.0
         with:
           ruby-version: 2.7
           bundler-cache: false
 
       - name: Install puppet-lint
-<<<<<<< HEAD
         if: steps.check_puppet.outputs.has_puppet == 'true'
-=======
         if: steps.check-puppet.outputs.has_puppet == 'true'
->>>>>>> 64f3079f
         run: gem install puppet-lint
 
       - name: Check for Puppet files
@@ -85,11 +79,8 @@
           fi
 
       - name: Run puppet-lint
-<<<<<<< HEAD
         if: steps.check_puppet.outputs.has_puppet == 'true'
-=======
         if: steps.check-puppet.outputs.puppet_files_exist == 'true'
->>>>>>> 64f3079f
         run: puppet-lint . --sarif > puppet-lint-results.sarif
         continue-on-error: true
 
@@ -100,11 +91,8 @@
           echo '{"$schema":"https://raw.githubusercontent.com/oasis-tcs/sarif-spec/master/Schemata/sarif-schema-2.1.0.json","version":"2.1.0","runs":[{"tool":{"driver":{"name":"puppet-lint","informationUri":"https://github.com/puppetlabs/puppet-lint","version":"5.1.0"}},"results":[]}]}' > puppet-lint-results.sarif
 
       - name: Upload analysis results to GitHub
-<<<<<<< HEAD
         if: steps.check_puppet.outputs.has_puppet == 'true'
-=======
         if: steps.check-puppet.outputs.puppet_files_exist == 'true'
->>>>>>> 64f3079f
         uses: github/codeql-action/upload-sarif@v3
         if: always()
         with:
