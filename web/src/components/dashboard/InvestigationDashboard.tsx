import React, { useState, useEffect } from 'react';
import { useQuery, useMutation, useQueryClient } from '@tanstack/react-query';
import { motion, AnimatePresence } from 'framer-motion';
import { 
  MagnifyingGlassIcon, 
  PlayIcon, 
  ExclamationTriangleIcon,
  CheckCircleIcon,
  XCircleIcon,
  ChartBarIcon,
  PlusIcon
} from '@heroicons/react/24/outline';
import toast from 'react-hot-toast';

import { Investigation, InvestigationStatus, Priority } from '../../types/investigation';
import { useWebSocket } from '../../hooks/useWebSocket';
import { investigationApi } from '../../services/api';
import { osintAPI } from '../../services/osintAPI';
import { generatedClient } from '../../services/apiClientGenerated';
import InvestigationCard from './InvestigationCard';
import CreateInvestigationModal from './CreateInvestigationModal';
import InvestigationDetailsModal from './InvestigationDetailsModal';
import { ProgressBar } from '../ui/ProgressBar';
import { Badge } from '../ui/Badge';
import { Button } from '../ui/Button';
import { SearchInput } from '../ui/SearchInput';
import { FilterDropdown } from '../ui/FilterDropdown';

interface DashboardProps {
  className?: string;
}

const statusColors = {
  [InvestigationStatus.CREATED]: 'bg-gray-100 text-gray-800',
  [InvestigationStatus.PLANNING]: 'bg-blue-100 text-blue-800',
  [InvestigationStatus.ACTIVE]: 'bg-green-100 text-green-800',
  [InvestigationStatus.PAUSED]: 'bg-yellow-100 text-yellow-800',
  [InvestigationStatus.COMPLETED]: 'bg-emerald-100 text-emerald-800',
  [InvestigationStatus.FAILED]: 'bg-red-100 text-red-800',
  [InvestigationStatus.ARCHIVED]: 'bg-gray-100 text-gray-600'
};

const priorityColors = {
  [Priority.LOW]: 'bg-gray-100 text-gray-800',
  [Priority.MEDIUM]: 'bg-blue-100 text-blue-800',
  [Priority.HIGH]: 'bg-orange-100 text-orange-800',
  [Priority.CRITICAL]: 'bg-red-100 text-red-800'
};

export default function InvestigationDashboard({ className = '' }: DashboardProps) {
  const [searchTerm, setSearchTerm] = useState('');
  const [statusFilter, setStatusFilter] = useState<InvestigationStatus | 'all'>('all');
  const [priorityFilter, setPriorityFilter] = useState<Priority | 'all'>('all');
  const [showCreateModal, setShowCreateModal] = useState(false);
  const [selectedInvestigation, setSelectedInvestigation] = useState<string | null>(null);
  const [sortBy, setSortBy] = useState<'created_at' | 'name' | 'priority'>('created_at');
  const [sortOrder, setSortOrder] = useState<'asc' | 'desc'>('desc');

  const queryClient = useQueryClient();

  // WebSocket connection for real-time updates
  const { isConnected, lastMessage } = useWebSocket('/ws');

  // Fetch investigations
  const { 
    data: investigations = [], 
    isLoading, 
    error,
    refetch 
  } = useQuery({
    queryKey: ['investigations', statusFilter, priorityFilter],
    // Incremental migration: use generated client (falls back to legacy types if generation placeholder)
    queryFn: async () => {
      const data = await generatedClient.listInvestigations({
        status: statusFilter !== 'all' ? statusFilter : undefined,
        // priority filter not yet modeled in OpenAPI list params; filter client-side for now
      } as any);
      // Ensure we always return an array shaped like Investigation[] expected downstream.
      const anyData: any = data as any;
      return Array.isArray(anyData) ? anyData : (anyData?.items || []);
    },
    refetchInterval: 30000 // Refresh every 30 seconds
  });

  // Real-time updates via WebSocket
  useEffect(() => {
    if (lastMessage) {
      let data: any;
      try {
        data = JSON.parse(lastMessage);
      } catch {
        return;
      }
      
      if (data.type === 'investigation_update') {
        // Update specific investigation in cache
        queryClient.setQueryData(['investigations'], (oldData: Investigation[] | undefined) => {
          if (!oldData) return oldData;
          
          return oldData.map(inv => 
            inv.id === data.investigation_id 
              ? { ...inv, ...data.updates }
              : inv
          );
        });
        
        // Show notification
        if (data.updates.status) {
          toast.success(`Investigation "${data.investigation_name}" status updated to ${data.updates.status}`);
        }
      } else if (data.type === 'task_update') {
        // Invalidate investigation progress queries
        queryClient.invalidateQueries({ queryKey: ['investigation-progress'] });
      }
    }
  }, [lastMessage, queryClient]);

  // Mutation for investigation actions
  const startInvestigationMutation = useMutation({
    mutationFn: investigationApi.startInvestigation,
    onSuccess: (_, investigationId) => {
      queryClient.invalidateQueries({ queryKey: ['investigations'] });
      toast.success('Investigation started successfully');
    },
    onError: (error) => {
      toast.error(`Failed to start investigation: ${error.message}`);
    }
  });

<<<<<<< HEAD
  const archiveInvestigationMutation = useMutation({
    mutationFn: investigationApi.archiveInvestigation,
    onSuccess: (data, investigationId) => {
      queryClient.invalidateQueries({ queryKey: ['investigations'] });
      queryClient.invalidateQueries({ queryKey: ['investigation', investigationId] });
      queryClient.invalidateQueries({ queryKey: ['investigation-progress', investigationId] });
      toast.success(data?.message ?? 'Investigation archived successfully');
    },
    onError: (error: any) => {
      const detail = error?.response?.data?.detail ?? error?.message ?? 'Unknown error';
      toast.error(`Failed to archive investigation: ${detail}`);
    }
  });

  // pause/delete not supported in backend currently
  const pauseInvestigationMutation = { isPending: false, mutateAsync: async (_: string) => { toast.error('Pause not implemented'); } } as any;
  const deleteInvestigationMutation = { isPending: false, mutateAsync: async (_: string) => { toast.error('Delete not implemented'); } } as any;
=======
  const resumeInvestigationMutation = useMutation({
    mutationFn: async (investigationId: string) => {
      const result = await osintAPI.resumeInvestigation(investigationId);
      if (!result.success) {
        throw new Error(result.error || 'Failed to resume investigation');
      }
      return result.data;
    },
    onSuccess: (_, investigationId) => {
      queryClient.invalidateQueries({ queryKey: ['investigations'] });
      queryClient.invalidateQueries({ queryKey: ['investigation-progress', investigationId] });
      toast.success('Investigation resumed successfully');
    },
    onError: (error) => {
      const message = error instanceof Error ? error.message : 'Failed to resume investigation';
      toast.error(message);
    },
  });

  const pauseInvestigationMutation = useMutation({
    mutationFn: async (investigationId: string) => {
      const result = await osintAPI.pauseInvestigation(investigationId);
      if (!result.success) {
        throw new Error(result.error || 'Failed to pause investigation');
      }
      return result.data;
    },
    onSuccess: (_, investigationId) => {
      queryClient.invalidateQueries({ queryKey: ['investigations'] });
      queryClient.invalidateQueries({ queryKey: ['investigation-progress', investigationId] });
      toast.success('Investigation paused successfully');
    },
    onError: (error) => {
      const message = error instanceof Error ? error.message : 'Failed to pause investigation';
      toast.error(message);
    },
  });

  const stopInvestigationMutation = useMutation({
    mutationFn: async (investigationId: string) => {
      const result = await osintAPI.stopInvestigation(investigationId);
      if (!result.success) {
        throw new Error(result.error || 'Failed to stop investigation');
      }
      return result.data;
    },
    onSuccess: (_, investigationId) => {
      queryClient.invalidateQueries({ queryKey: ['investigations'] });
      queryClient.invalidateQueries({ queryKey: ['investigation-progress', investigationId] });
      toast.success('Investigation stopped successfully');
    },
    onError: (error) => {
      const message = error instanceof Error ? error.message : 'Failed to stop investigation';
      toast.error(message);
    },
  });
>>>>>>> 81fa57d9

  // Filter and sort investigations
  const filteredInvestigations = investigations
    .filter(inv => {
      const matchesSearch = inv.name.toLowerCase().includes(searchTerm.toLowerCase()) ||
                          inv.description.toLowerCase().includes(searchTerm.toLowerCase()) ||
                          inv.targets.some(target => target.toLowerCase().includes(searchTerm.toLowerCase()));
      
      const matchesStatus = statusFilter === 'all' || inv.status === statusFilter;
      const matchesPriority = priorityFilter === 'all' || inv.priority === priorityFilter;
      
      return matchesSearch && matchesStatus && matchesPriority;
    })
    .sort((a, b) => {
      let aValue, bValue;
      
      switch (sortBy) {
        case 'name':
          aValue = a.name.toLowerCase();
          bValue = b.name.toLowerCase();
          break;
        case 'priority':
          aValue = a.priority;
          bValue = b.priority;
          break;
        case 'created_at':
        default:
          aValue = new Date(a.created_at).getTime();
          bValue = new Date(b.created_at).getTime();
          break;
      }
      
      if (sortOrder === 'asc') {
        return aValue > bValue ? 1 : -1;
      } else {
        return aValue < bValue ? 1 : -1;
      }
    });

  // Calculate dashboard statistics
  const stats = {
    total: investigations.length,
    active: investigations.filter(inv => inv.status === InvestigationStatus.ACTIVE).length,
    completed: investigations.filter(inv => inv.status === InvestigationStatus.COMPLETED).length,
    failed: investigations.filter(inv => inv.status === InvestigationStatus.FAILED).length
  };

  const handleInvestigationAction = async (
    investigationId: string,
<<<<<<< HEAD
    action: 'start' | 'pause' | 'delete' | 'archive'
=======
    action: 'start' | 'pause' | 'resume' | 'delete'
>>>>>>> 81fa57d9
  ) => {
    try {
      switch (action) {
        case 'start':
          await startInvestigationMutation.mutateAsync(investigationId);
          break;
        case 'resume':
          await resumeInvestigationMutation.mutateAsync(investigationId);
          break;
        case 'pause':
          await pauseInvestigationMutation.mutateAsync(investigationId);
          break;
        case 'delete':
          await stopInvestigationMutation.mutateAsync(investigationId);
          break;
        case 'archive':
          await archiveInvestigationMutation.mutateAsync(investigationId);
          break;
      }
    } catch (error) {
      // Error handling is done in mutation callbacks
    }
  };

  if (error) {
    return (
      <div className="flex items-center justify-center h-64">
        <div className="text-center">
          <ExclamationTriangleIcon className="h-12 w-12 text-red-500 mx-auto mb-4" />
          <p className="text-gray-600">Failed to load investigations</p>
          <Button onClick={() => refetch()} className="mt-2">
            Try Again
          </Button>
        </div>
      </div>
    );
  }

  return (
    <div className={`space-y-6 ${className}`}>
      {/* Header */}
      <div className="flex items-center justify-between">
        <div>
          <h1 className="text-3xl font-bold text-gray-900">Investigation Dashboard</h1>
          <p className="text-gray-600 mt-1">
            Manage and monitor your OSINT investigations
          </p>
        </div>
        
        <div className="flex items-center space-x-3">
          {/* Connection Status */}
          <div className="flex items-center space-x-2">
            <div className={`w-2 h-2 rounded-full ${isConnected ? 'bg-green-500' : 'bg-red-500'}`} />
            <span className="text-sm text-gray-600">
              {isConnected ? 'Connected' : 'Disconnected'}
            </span>
          </div>
          
          <Button
            onClick={() => setShowCreateModal(true)}
            className="bg-blue-600 hover:bg-blue-700"
          >
            <PlusIcon className="h-4 w-4 mr-2" />
            New Investigation
          </Button>
        </div>
      </div>

      {/* Statistics Cards */}
      <div className="grid grid-cols-1 md:grid-cols-4 gap-6">
        <motion.div
          initial={{ opacity: 0, y: 20 }}
          animate={{ opacity: 1, y: 0 }}
          className="bg-white rounded-lg shadow p-6"
        >
          <div className="flex items-center">
            <div className="p-2 bg-blue-100 rounded-lg">
              <ChartBarIcon className="h-6 w-6 text-blue-600" />
            </div>
            <div className="ml-4">
              <p className="text-sm font-medium text-gray-600">Total</p>
              <p className="text-2xl font-bold text-gray-900">{stats.total}</p>
            </div>
          </div>
        </motion.div>

        <motion.div
          initial={{ opacity: 0, y: 20 }}
          animate={{ opacity: 1, y: 0 }}
          transition={{ delay: 0.1 }}
          className="bg-white rounded-lg shadow p-6"
        >
          <div className="flex items-center">
            <div className="p-2 bg-green-100 rounded-lg">
              <PlayIcon className="h-6 w-6 text-green-600" />
            </div>
            <div className="ml-4">
              <p className="text-sm font-medium text-gray-600">Active</p>
              <p className="text-2xl font-bold text-gray-900">{stats.active}</p>
            </div>
          </div>
        </motion.div>

        <motion.div
          initial={{ opacity: 0, y: 20 }}
          animate={{ opacity: 1, y: 0 }}
          transition={{ delay: 0.2 }}
          className="bg-white rounded-lg shadow p-6"
        >
          <div className="flex items-center">
            <div className="p-2 bg-emerald-100 rounded-lg">
              <CheckCircleIcon className="h-6 w-6 text-emerald-600" />
            </div>
            <div className="ml-4">
              <p className="text-sm font-medium text-gray-600">Completed</p>
              <p className="text-2xl font-bold text-gray-900">{stats.completed}</p>
            </div>
          </div>
        </motion.div>

        <motion.div
          initial={{ opacity: 0, y: 20 }}
          animate={{ opacity: 1, y: 0 }}
          transition={{ delay: 0.3 }}
          className="bg-white rounded-lg shadow p-6"
        >
          <div className="flex items-center">
            <div className="p-2 bg-red-100 rounded-lg">
              <XCircleIcon className="h-6 w-6 text-red-600" />
            </div>
            <div className="ml-4">
              <p className="text-sm font-medium text-gray-600">Failed</p>
              <p className="text-2xl font-bold text-gray-900">{stats.failed}</p>
            </div>
          </div>
        </motion.div>
      </div>

      {/* Filters and Search */}
      <div className="bg-white rounded-lg shadow p-6">
        <div className="grid grid-cols-1 md:grid-cols-4 gap-4">
          <div className="md:col-span-2">
            <SearchInput
              placeholder="Search investigations..."
              value={searchTerm}
              onChange={setSearchTerm}
            />
          </div>
          
          <FilterDropdown
            value={statusFilter}
            onChange={(val: string) => setStatusFilter(val as InvestigationStatus | 'all')}
            placeholder="Status"
            options={[
              { value: 'all', label: 'All Statuses' },
              ...Object.values(InvestigationStatus).map(status => ({
                value: status,
                label: status.charAt(0).toUpperCase() + status.slice(1)
              }))
            ]}
          />
          
          <FilterDropdown
            value={priorityFilter}
            onChange={(val: string) => setPriorityFilter(val as Priority | 'all')}
            placeholder="Priority"
            options={[
              { value: 'all', label: 'All Priorities' },
              ...Object.values(Priority).map(priority => ({
                value: priority,
                label: priority.charAt(0).toUpperCase() + priority.slice(1)
              }))
            ]}
          />
        </div>

        <div className="flex items-center justify-between mt-4">
          <p className="text-sm text-gray-600">
            Showing {filteredInvestigations.length} of {investigations.length} investigations
          </p>
          
          <div className="flex items-center space-x-2">
            <label className="text-sm text-gray-600">Sort by:</label>
            <select
              value={`${sortBy}-${sortOrder}`}
              onChange={(e) => {
                const [field, order] = e.target.value.split('-');
                setSortBy(field as typeof sortBy);
                setSortOrder(order as typeof sortOrder);
              }}
              className="text-sm border-gray-300 rounded-md"
            >
              <option value="created_at-desc">Newest First</option>
              <option value="created_at-asc">Oldest First</option>
              <option value="name-asc">Name A-Z</option>
              <option value="name-desc">Name Z-A</option>
              <option value="priority-desc">High Priority First</option>
            </select>
          </div>
        </div>
      </div>

      {/* Investigations Grid */}
      <div className="space-y-4">
        {isLoading ? (
          <div className="grid grid-cols-1 md:grid-cols-2 lg:grid-cols-3 gap-6">
            {[...Array(6)].map((_, i) => (
              <div key={i} className="bg-white rounded-lg shadow p-6 animate-pulse">
                <div className="h-4 bg-gray-200 rounded w-3/4 mb-2"></div>
                <div className="h-3 bg-gray-200 rounded w-1/2 mb-4"></div>
                <div className="space-y-2">
                  <div className="h-3 bg-gray-200 rounded"></div>
                  <div className="h-3 bg-gray-200 rounded w-5/6"></div>
                </div>
              </div>
            ))}
          </div>
        ) : filteredInvestigations.length === 0 ? (
          <div className="text-center py-12">
            <MagnifyingGlassIcon className="h-12 w-12 text-gray-400 mx-auto mb-4" />
            <p className="text-gray-600">No investigations found</p>
            <p className="text-sm text-gray-500 mt-1">
              {searchTerm || statusFilter !== 'all' || priorityFilter !== 'all'
                ? 'Try adjusting your filters'
                : 'Create your first investigation to get started'
              }
            </p>
          </div>
        ) : (
          <AnimatePresence>
            <div className="grid grid-cols-1 md:grid-cols-2 lg:grid-cols-3 gap-6">
              {filteredInvestigations.map((investigation) => (
                <motion.div
                  key={investigation.id}
                  initial={{ opacity: 0, scale: 0.9 }}
                  animate={{ opacity: 1, scale: 1 }}
                  exit={{ opacity: 0, scale: 0.9 }}
                  transition={{ duration: 0.2 }}
                >
                  <InvestigationCard
                    investigation={investigation}
                    onView={() => setSelectedInvestigation(investigation.id)}
                    onStart={() =>
                      handleInvestigationAction(
                        investigation.id,
                        investigation.status === InvestigationStatus.PAUSED
                          ? 'resume'
                          : 'start'
                      )
                    }
                    onPause={() => handleInvestigationAction(investigation.id, 'pause')}
                    onDelete={() => handleInvestigationAction(investigation.id, 'delete')}
                    onArchive={() => handleInvestigationAction(investigation.id, 'archive')}
                    isLoading={
                      startInvestigationMutation.isPending ||
                      pauseInvestigationMutation.isPending ||
<<<<<<< HEAD
                      deleteInvestigationMutation.isPending ||
                      archiveInvestigationMutation.isPending
=======
                      resumeInvestigationMutation.isPending ||
                      stopInvestigationMutation.isPending
>>>>>>> 81fa57d9
                    }
                  />
                </motion.div>
              ))}
            </div>
          </AnimatePresence>
        )}
      </div>

      {/* Modals */}
      <CreateInvestigationModal
        isOpen={showCreateModal}
        onClose={() => setShowCreateModal(false)}
        onSuccess={() => {
          setShowCreateModal(false);
          queryClient.invalidateQueries({ queryKey: ['investigations'] });
        }}
      />

      {selectedInvestigation && (
        <InvestigationDetailsModal
          investigationId={selectedInvestigation}
          isOpen={!!selectedInvestigation}
          onClose={() => setSelectedInvestigation(null)}
        />
      )}
    </div>
  );
}<|MERGE_RESOLUTION|>--- conflicted
+++ resolved
@@ -127,7 +127,6 @@
     }
   });
 
-<<<<<<< HEAD
   const archiveInvestigationMutation = useMutation({
     mutationFn: investigationApi.archiveInvestigation,
     onSuccess: (data, investigationId) => {
@@ -145,64 +144,6 @@
   // pause/delete not supported in backend currently
   const pauseInvestigationMutation = { isPending: false, mutateAsync: async (_: string) => { toast.error('Pause not implemented'); } } as any;
   const deleteInvestigationMutation = { isPending: false, mutateAsync: async (_: string) => { toast.error('Delete not implemented'); } } as any;
-=======
-  const resumeInvestigationMutation = useMutation({
-    mutationFn: async (investigationId: string) => {
-      const result = await osintAPI.resumeInvestigation(investigationId);
-      if (!result.success) {
-        throw new Error(result.error || 'Failed to resume investigation');
-      }
-      return result.data;
-    },
-    onSuccess: (_, investigationId) => {
-      queryClient.invalidateQueries({ queryKey: ['investigations'] });
-      queryClient.invalidateQueries({ queryKey: ['investigation-progress', investigationId] });
-      toast.success('Investigation resumed successfully');
-    },
-    onError: (error) => {
-      const message = error instanceof Error ? error.message : 'Failed to resume investigation';
-      toast.error(message);
-    },
-  });
-
-  const pauseInvestigationMutation = useMutation({
-    mutationFn: async (investigationId: string) => {
-      const result = await osintAPI.pauseInvestigation(investigationId);
-      if (!result.success) {
-        throw new Error(result.error || 'Failed to pause investigation');
-      }
-      return result.data;
-    },
-    onSuccess: (_, investigationId) => {
-      queryClient.invalidateQueries({ queryKey: ['investigations'] });
-      queryClient.invalidateQueries({ queryKey: ['investigation-progress', investigationId] });
-      toast.success('Investigation paused successfully');
-    },
-    onError: (error) => {
-      const message = error instanceof Error ? error.message : 'Failed to pause investigation';
-      toast.error(message);
-    },
-  });
-
-  const stopInvestigationMutation = useMutation({
-    mutationFn: async (investigationId: string) => {
-      const result = await osintAPI.stopInvestigation(investigationId);
-      if (!result.success) {
-        throw new Error(result.error || 'Failed to stop investigation');
-      }
-      return result.data;
-    },
-    onSuccess: (_, investigationId) => {
-      queryClient.invalidateQueries({ queryKey: ['investigations'] });
-      queryClient.invalidateQueries({ queryKey: ['investigation-progress', investigationId] });
-      toast.success('Investigation stopped successfully');
-    },
-    onError: (error) => {
-      const message = error instanceof Error ? error.message : 'Failed to stop investigation';
-      toast.error(message);
-    },
-  });
->>>>>>> 81fa57d9
 
   // Filter and sort investigations
   const filteredInvestigations = investigations
@@ -252,11 +193,7 @@
 
   const handleInvestigationAction = async (
     investigationId: string,
-<<<<<<< HEAD
     action: 'start' | 'pause' | 'delete' | 'archive'
-=======
-    action: 'start' | 'pause' | 'resume' | 'delete'
->>>>>>> 81fa57d9
   ) => {
     try {
       switch (action) {
@@ -513,13 +450,8 @@
                     isLoading={
                       startInvestigationMutation.isPending ||
                       pauseInvestigationMutation.isPending ||
-<<<<<<< HEAD
                       deleteInvestigationMutation.isPending ||
                       archiveInvestigationMutation.isPending
-=======
-                      resumeInvestigationMutation.isPending ||
-                      stopInvestigationMutation.isPending
->>>>>>> 81fa57d9
                     }
                   />
                 </motion.div>
